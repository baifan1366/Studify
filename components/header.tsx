--- conflicted
+++ resolved
@@ -4,13 +4,10 @@
 import { motion } from 'framer-motion';
 import { Search, Bell, User, Settings, Menu, X } from 'lucide-react';
 import { useTranslations } from 'next-intl';
-<<<<<<< HEAD
 import { useUser } from '@/hooks/profile/use-user';
 import Image from 'next/image';
 import UserProfilePopover from './user-profile-popover';
-=======
 import { ThemeSwitcher } from '@/components/ui/theme-switcher';
->>>>>>> 29da5443
 
 interface ClassroomHeaderProps {
   title?: string;
@@ -110,26 +107,6 @@
 
           {/* Profile Button */}
           <motion.button
-<<<<<<< HEAD
-            ref={profileButtonRef}
-            onClick={handleProfileClick}
-            className="flex items-center space-x-2 p-2 rounded-lg text-white/70 hover:text-white hover:bg-white/10 transition-colors"
-            whileHover={{ scale: 1.05 }}
-            whileTap={{ scale: 0.95 }}
-          >
-            <div className="w-8 h-8 bg-white/20 rounded-full flex items-center justify-center overflow-hidden">
-              {userAvatar ? (
-                <Image 
-                  src={userAvatar} 
-                  alt="Profile" 
-                  width={32} 
-                  height={32} 
-                  className="w-full h-full object-cover"
-                />
-              ) : (
-                <User size={16} className="text-white" />
-              )}
-=======
             onClick={onProfileClick}
             className="flex items-center space-x-2 p-2 rounded-lg text-foreground/80 hover:text-foreground hover:bg-accent transition-colors"
             whileHover={{ scale: 1.05 }}
@@ -137,7 +114,6 @@
           >
             <div className="w-8 h-8 bg-primary/10 rounded-full flex items-center justify-center text-primary">
               <User size={16} />
->>>>>>> 29da5443
             </div>
             <span className="text-sm font-medium text-foreground hidden sm:block">
               {resolvedUserName}
