{
  "HomePage": {
    "title": "Hello world!",
    "metadata_title": "Home - Studify",
    "metadata_description": "Your personalized learning dashboard with AI-powered recommendations, progress tracking, and community features",
    "metadata_keywords": "learning,education,AI tutoring,progress tracking,study dashboard",
    "og_title": "Home - Studify",
    "og_description": "Personalized Learning, Powered by AI and Real-time Tutoring"
  },
  "labels": {
    "course_id": "Course ID",
    "invite_code": "Invitation Code"
  },
  "placeholders": {
    "course_id": "Enter course ID",
    "invite_code": "Enter invitation code"
  },
  "helpers": {
    "course_id": "You can find the course ID in the course URL or ask your instructor",
    "invite_code": "Enter the invitation code provided by your instructor"
  },
  "buttons": {
    "cancel": "Cancel",
    "join": "Join Course",
    "joining": "Joining..."
  },
  "AuthSignInPage": {
    "metadata_title": "Sign In",
    "welcome_back": "Welcome back",
    "sign_in_subtitle": "Sign in to your Studify account",
    "sign_in_button": "Sign in",
    "no_account_question": "Don't have an account?",
    "sign_up_link": "Sign up",
    "email_label": "Email address",
    "email_placeholder": "Enter your email",
    "password_label": "Password",
    "password_placeholder": "Enter your password",
    "forgot_password_link": "Forgot password?",
    "passwordRequirements": "Password must be at least 8 characters long and contain at least one uppercase letter, one lowercase letter, one number, and one special character."
  },
  "AuthStudentSignUpPage": {
    "metadata_title": "Sign Up",
    "student_sign_up_title": "Student Sign Up",
    "student_sign_up_subtitle": "Start your learning journey today",
    "create_account_button": "Create account",
    "already_have_account_question": "Already have an account?",
    "sign_in_link": "Sign in",
    "full_name_label": "Full Name",
    "full_name_placeholder": "Enter your full name",
    "email_label": "Email address",
    "email_placeholder": "Enter your email",
    "password_label": "Password",
    "password_placeholder": "Enter your password",
    "confirm_password_label": "Confirm Password",
    "confirm_password_placeholder": "Confirm your password"
  },
  "AuthTutorSignUpPage": {
    "metadata_title": "Tutor Sign Up",
    "tutor_sign_up_title": "Tutor Sign Up",
    "tutor_sign_up_subtitle": "Start your teaching journey today",
    "create_account_button": "Create account",
    "already_have_account_question": "Already have an account?",
    "sign_in_link": "Sign in",
    "full_name_label": "Full Name",
    "full_name_placeholder": "Enter your full name",
    "email_label": "Email address",
    "email_placeholder": "Enter your email",
    "password_label": "Password",
    "password_placeholder": "Enter your password",
    "confirm_password_label": "Confirm Password",
    "confirm_password_placeholder": "Confirm your password"
  },
  "VerifyEmailPage": {
    "metadata_title": "Verify Email",
    "title": "Check your email",
    "description": "We sent a confirmation link to your email. Please confirm your email to continue.",
    "already_confirmed": "Already confirmed?",
    "sign_in_link": "Sign in"
  },
  "OnboardingStudentStep1Page": {
    "welcome_title": "Welcome to Studify!",
    "welcome_description": "Let's get your profile set up. What's your full name?",
    "full_name_label": "Full Name",
    "full_name_placeholder": "Enter your full name"
  },
  "OnboardingStudentStep2Page": {
    "personalize_title": "Personalize Your Experience",
    "learning_goals_description": "What are your main learning goals?",
    "goal_ace_exams": "Ace my exams",
    "goal_new_skill": "Learn a new skill",
    "goal_homework_help": "Get help with homework",
    "goal_curiosity": "Just curious!"
  },
  "OnboardingStudentStep3Page": {
    "all_set_title": "You're All Set!",
    "all_set_description": "Thanks for personalizing your experience. You can now start your learning journey.",
    "preferences_note": "You can change your preferences at any time from your profile settings."
  },
  "OnboardingTutorStep1Page": {
    "welcome_title": "Welcome, Tutor!",
    "welcome_description": "Let's get your profile set up so you can start teaching.",
    "full_name_label": "Full Name",
    "full_name_placeholder": "Enter your full name"
  },
  "OnboardingTutorStep2Page": {
    "expertise_title": "Your Expertise",
    "expertise_description": "Tell us about your teaching experience and qualifications.",
    "qualifications_label": "Qualifications",
    "qualifications_placeholder": "e.g., PhD in Physics, Certified Teacher",
    "experience_label": "Experience",
    "experience_placeholder": "Describe your teaching experience."
  },
  "OnboardingTutorStep3Page": {
    "availability_title": "Set Your Availability",
    "availability_description": "Let students know when you're available to teach.",
    "hourly_rate_label": "Hourly Rate (USD)",
    "hourly_rate_placeholder": "e.g., 50",
    "availability_label": "Availability",
    "weekdays_label": "Weekdays",
    "weekends_label": "Weekends",
    "evenings_label": "Evenings"
  },
  "ClassroomAssignmentPage": {
    "metadata_title": "Assignments - Studify",
    "metadata_description": "View, submit, and track your assignments with due dates and progress tracking",
    "metadata_keywords": "assignments,homework,submissions,due dates,education",
    "og_title": "Assignments - Studify",
    "og_description": "Manage your assignments and track submission progress"
  },
  "ClassroomEnrolledPage": {
    "metadata_title": "Enrolled Courses - Studify",
    "metadata_description": "View and manage your enrolled courses, track progress, and access course materials",
    "metadata_keywords": "enrolled courses,course progress,learning materials,education",
    "og_title": "Enrolled Courses - Studify",
    "og_description": "Manage your enrolled courses and track learning progress"
  },
  "ClassroomLearningPathPage": {
    "metadata_title": "Learning Path - Studify",
    "metadata_description": "Follow your personalized learning path with structured courses and milestones",
    "metadata_keywords": "learning path,curriculum,milestones,personalized learning,education",
    "og_title": "Learning Path - Studify",
    "og_description": "Follow your personalized learning journey with structured milestones"
  },
  "ClassroomMeetingPage": {
    "metadata_title": "Meetings - Studify",
    "metadata_description": "Join live meetings, view scheduled sessions, and access meeting recordings",
    "metadata_keywords": "meetings,live sessions,video calls,recordings,education",
    "og_title": "Meetings - Studify",
    "og_description": "Join live meetings and access educational sessions"
  },
  "ClassroomPage": {
    "metadata_title": "Classroom - Studify",
    "metadata_description": "Access your virtual classroom with live sessions, course materials, and interactive learning tools",
    "metadata_keywords": "classroom,virtual learning,live sessions,course materials,education",
    "og_title": "Classroom - Studify",
    "og_description": "Virtual classroom with live sessions and interactive learning"
  },
  "CoursesPage": {
    "metadata_title": "Courses - Studify",
    "metadata_description": "Explore our comprehensive course catalog with expert instructors and interactive learning materials",
    "metadata_keywords": "courses,education,learning,online courses,curriculum",
    "og_title": "Courses - Studify",
    "og_description": "Comprehensive course catalog with expert instructors"
  },
  "MyPage": {
    "metadata_title": "My - Studify",
    "metadata_description": "Access your personal dashboard with enrolled courses, progress tracking, and account settings",
    "metadata_keywords": "personal dashboard,enrolled courses,progress tracking,account settings,education",
    "og_title": "My - Studify",
    "og_description": "Course management and personal dashboard",
    "page_title": "My Page"
  },
  "OrderPreviewPage": {
    "metadata_title": "Order Preview - Studify",
    "metadata_description": "Preview your order details before proceeding to checkout",
    "metadata_keywords": "order preview",
    "og_title": "Order Preview - Studify",
    "og_description": "checkout and order preview",
    "page_title": "Order Preview",
    "item_label": "Item: ",
    "price_label": "Price: $"
  },
  "RootPage": {
    "metadata_title": "Studify",
    "metadata_description": "Your personalized learning dashboard with AI-powered recommendations, progress tracking, and community features",
    "metadata_keywords": "learning,education,AI tutoring,progress tracking,study dashboard",
    "og_title": "Studify",
    "og_description": "Personalized Learning, Powered by AI and Real-time Tutoring"
  },
  "StudentsPage": {
    "metadata_title": "Students - Studify",
    "metadata_description": "Manage student profiles, track progress, and monitor performance in your educational platform",
    "metadata_keywords": "students,management,education,progress tracking",
    "og_title": "Students Management - Studify",
    "og_description": "Manage student profiles, track progress, and monitor performance"
  },
  "SuccessPage": {
    "metadata_title": "Success - Studify",
    "metadata_description": "Order completed successfully",
    "metadata_keywords": "order success,payment,checkout,education",
    "og_title": "Success - Studify",
    "og_description": "Order completed successfully",
    "payment_successful_heading": "Payment Successful!"
  },
  "TutoringPage": {
    "metadata_title": "Tutoring - Studify",
    "metadata_description": "match with expert tutors for personalized learning sessions",
    "metadata_keywords": "tutoring,personalized learning,expert tutors,education",
    "og_title": "Tutoring - Studify",
    "og_description": "tutor matching and personalized learning",
    "page_title": "Tutoring"
  },
  "CommunityPostCard": {
    "by_prefix": "by ",
    "view_post_button": "View Post"
  },
  "CommunityNewPostForm": {
    "create_post_title": "Create a new post",
    "title_placeholder": "Title",
    "body_placeholder": "What's on your mind?",
    "post_button": "Post"
  },
  "CommunityContent": {
    "community_header_title": "Community",
    "community_feed_title": "Community Feed",
    "error_loading_posts": "Error loading posts. Please try again later."
  },
  "CommunityHighlights": {
    "title": "Learning Community",
    "subtitle": "Connect, share, and learn together",
    "create_post_button": "Create Post",
    "latest_posts_heading": "Latest Posts",
    "recommended_groups_heading": "Recommended Study Groups",
    "members_suffix": "members",
    "join_button": "Join",
    "new_posts_today_suffix": "new posts today",
    "explore_groups_button": "Explore All Groups"
  },
  "RecommendationPanels": {
    "loading_recommendations": "Loading recommendations...",
    "personalized_title": "Personalized for You",
    "powered_by_ai": "Powered by AI",
    "tab_continue": "Continue Learning",
    "tab_mistakes": "Practice from Mistakes",
    "tab_peers": "Popular Among Peers",
    "learning_paths_title": "Learning Paths",
    "label_courses": "Courses:",
    "label_exercises": "Exercises:",
    "label_est_time": "Est. Time:",
    "start_path_button": "Start Path",
    "live_activity_title": "Live Activity",
    "currently_studying_title": "Currently Studying",
    "students_online_now": "Students online now",
    "new_this_week_title": "New This Week",
    "fresh_courses_added": "Fresh courses added",
    "from_your_teacher_title": "From Your Teacher",
    "recommendations_waiting": "Recommendations waiting",
    "community_progress_title": "Community & Progress",
    "recommended_groups_title": "Recommended Study Groups",
    "join_button": "Join",
    "weekly_leaderboard_title": "Weekly Leaderboard",
    "points_suffix": "pts"
  },
  "GamificationSection": {
    "title": "Achievements & Leaderboard",
    "subtitle": "Compete, achieve, and celebrate your progress",
    "daily_checkin_title": "Daily Check-in",
    "daily_checkin_desc_prefix": "Keep your streak alive!",
    "current_streak": "Current streak: {count} days",
    "check_in_today_button": "Check In Today",
    "checked_in_with_xp": "Checked In! +{xp} XP",
    "this_weeks_progress": "This week's progress",
    "weekly_leaderboard_title": "Weekly Leaderboard",
    "points_suffix": "points",
    "badge_collection_title": "Badge Collection",
    "progress_label": "Progress",
    "earned_label": "Earned!",
    "rarity": {
      "Common": "Common",
      "Rare": "Rare",
      "Epic": "Epic",
      "Legendary": "Legendary"
    }
  },
  "HomeContent": {
    "error_title": "Error",
    "error_fetch_user": "Failed to load user data",
    "start_learning_title": "Starting Learning Journey",
    "start_learning_desc": "Redirecting to your personalized learning path...",
    "explore_courses_title": "Exploring Courses",
    "explore_courses_desc": "Opening course catalog...",
    "ai_tutoring_title": "AI Tutoring",
    "ai_tutoring_desc": "Launching AI assistant...",
    "study_plan_title": "Study Plan",
    "study_plan_desc": "Generating personalized study plan...",
    "create_post_title": "Create Post",
    "create_post_desc": "Opening post editor...",
    "join_group_title": "Join Group",
    "join_group_desc": "Joining study group...",
    "progress_report_title": "Progress Report",
    "progress_report_desc": "Opening detailed progress analytics...",
    "daily_checkin_title": "Daily Check-in",
    "daily_checkin_desc": "Streak updated! Keep up the great work!",
    "header_title": "Home",
    "default_user_name": "Student"
  },
  "AIAssistantPreview": {
    "title": "AI Learning Assistant",
    "subtitle": "Your personal AI copilot for learning",
    "feature_upload_title": "Upload & Solve",
    "feature_upload_desc": "Upload a problem → Get instant step-by-step solution",
    "feature_upload_preview": "📸 Take a photo of your math problem and get detailed explanations instantly",
    "feature_mindmap_title": "Mind Map Generator",
    "feature_mindmap_desc": "Generate a sample learning mind map",
    "feature_mindmap_preview": "🧠 Create visual learning maps for any topic to enhance understanding",
    "feature_chat_title": "AI Tutor Chat",
    "feature_chat_desc": "Ask questions and get personalized explanations",
    "feature_chat_preview": "💬 Chat with AI tutor for real-time help and clarifications",
    "drop_image_here": "Drop your problem image here",
    "subjects": {
      "Math": "Math",
      "Physics": "Physics",
      "Chemistry": "Chemistry",
      "Biology": "Biology"
    },
    "ai_tutor_online": "AI Tutor is online",
    "ai_tutor_prompt": "\"How can I help you with your studies today?\"",
    "cta_experience_ai": "Experience AI Tutoring"
  },
  "LearningPath": {
    "title": "Your Customized Learning Journey",
    "subtitle": "Track your progress and unlock achievements",
    "overall_progress_title": "Overall Progress",
    "badge_unlock_hint": "🎉 You're {remaining}% away from unlocking the \"{badge}\" badge!",
    "milestones_title": "Learning Milestones",
    "achievements_title": "Achievements",
    "next_milestone_title": "Next Milestone",
    "next_milestone_desc": "Complete {count} more lessons to unlock \"{badge}\" badge",
    "progress_completed_short": "{done}/{total} completed",
    "cta_generate_study_plan": "Generate My Study Plan"
  },
  "LearningReport": {
    "title": "Smart Learning Report",
    "subtitle": "AI-powered insights into your learning progress",
    "weekly_learning_duration_title": "Weekly Learning Duration",
    "trend_vs_last_week": "+{value}% vs last week",
    "days": {
      "Mon": "Mon",
      "Tue": "Tue",
      "Wed": "Wed",
      "Thu": "Thu",
      "Fri": "Fri",
      "Sat": "Sat",
      "Sun": "Sun"
    },
    "hours_suffix": "h",
    "total_this_week": "Total This Week",
    "daily_average": "Daily Average",
    "subject_mastery_levels_title": "Subject Mastery Levels",
    "top_performer_label": "Top Performer",
    "ai_insight_label": "AI Insight",
    "ai_insight_text": "Your Biology performance is exceptional! Consider helping peers in study groups. Focus on Chemistry concepts to reach the next mastery level.",
    "lessons_completed": "Lessons Completed",
    "streak_days": "Streak Days",
    "accuracy_rate": "Accuracy Rate",
    "points_earned": "Points Earned",
    "cta_view_complete_progress": "View My Complete Progress"
  },
  "Sidebar": {
    "section_home": "Home",
    "home_label": "Home",
    "notifications_label": "Notifications",
    "messages_label": "Messages",
    "calendar_label": "Calendar",
    "section_dashboard": "Dashboard",
    "dashboard_label": "Dashboard",
    "classroom_label": "Classroom",
    "enrolled_label": "Enrolled",
    "assignment_label": "Assignment",
    "meeting_label": "Meeting",
    "learning_path_label": "Learning Path",
    "community_label": "Community",
    "courses_label": "Courses",
    "my_courses_label": "My Courses",
    "documents_label": "Documents",
    "settings_label": "Settings",
    "logout_button": "Logout"
  },
  "PricingContent": {
    "monthly": "Monthly",
    "yearly": "Yearly",
    "one_time": "One-Time"
  },
  "PricingCard": {
    "custom_price": "Custom",
    "per_month_suffix": "/month",
    "current_plan": "Current Plan",
    "select_plan": "Select Plan"
  },
  "PaidContentCard": {
    "title": "Subscription based, unlimited cat photos",
    "description": "Create unlimited cat photos.",
    "generating": "Generating...",
    "generate_button": "Generate Cat Photo",
    "img_alt": "meme"
  },
  "HeroSection": {
    "main_title_line1": "Personalized Learning,",
    "main_title_line2": "Powered by AI and Real-time Tutoring",
    "subtitle_line1": "Transform your learning journey with AI-powered recommendations,",
    "subtitle_line2": "live tutoring sessions, and personalized study paths tailored just for you.",
    "primary_cta": "Start Learning Now",
    "secondary_cta": "Explore Courses",
    "feature_recommendations": "AI-Powered Recommendations",
    "feature_live_tutoring": "Live Tutoring Sessions",
    "feature_interactive": "Interactive Learning"
  },
  "Header": {
    "default_title": "Classroom",
    "default_user_name": "Student"
  },
  "UserProfile": {
    "profile": "Profile",
    "settings": "Settings",
    "logout": "Logout",
    "welcome": "Welcome, {name}!"
  },
  "ClassroomContent": {
    "error_title": "Error",
    "error_fetch_user": "Failed to load user data",
    "default_user_name": "Student",
    "loading": "Loading...",
    "welcome": "Welcome to your Classroom, {name}!",
    "subtitle": "Explore courses, track progress, and enhance your learning experience"
  },
  "AssignmentContent": {
    "error_title": "Error",
    "error_fetch_user": "Failed to load user data",
    "header_title": "Assignments",
    "default_user_name": "Student",
    "page_title": "My Assignments",
    "page_subtitle": "Track deadlines, submit work, and review feedback",
    "stats": {
      "total_assignments": "Total Assignments"
    },
    "tabs": {
      "pending": "Pending",
      "submitted": "Submitted",
      "all": "All"
    },
    "status": {
      "pending": "Pending",
      "submitted": "Submitted",
      "overdue": "Overdue",
      "unknown": "Unknown"
    },
    "labels": {
      "due_at": "Due: {date} at {time}",
      "points": "Points:",
      "grade": "Grade:",
      "submitted_on": "Submitted on:"
    },
    "buttons": {
      "submit_assignment": "Submit Assignment",
      "view_details": "View Details",
      "view_submission": "View Submission",
      "feedback": "Feedback"
    }
  },
  "EnrolledContent": {
    "error_title": "Error",
    "error_fetch_courses": "Failed to load your courses. Please try again later.",
    "header_title": "Enrolled Courses",
    "default_user_name": "Student",
    "page_title": "My Classroom",
    "page_subtitle": "Continue your learning journey and track your progress",
    "actions": {
      "join_course": "Join Course"
    },
    "tabs": {
      "enrolled": "Enrolled Courses",
      "recommended": "Recommended"
    },
    "search_placeholder": "Search courses by title or instructor...",
    "empty": {
      "title": "No Enrolled Courses",
      "desc": "You haven't enrolled in any courses yet. Join a course to start learning or check out our recommendations.",
      "browse_recommended": "Browse Recommended Courses"
    },
    "labels": {
      "progress": "Progress",
      "lessons_count": "{completed}/{total} lessons",
      "last_accessed": "Last accessed: {date}",
      "next_lesson": "Next Lesson:",
      "due": "Due: {date}"
    },
    "buttons": {
      "continue_learning": "Continue Learning",
      "view_details": "View Details"
    },
    "recommended": {
      "because": "Recommended because:"
    },
    "status": {
      "on_track": "On Track",
      "near_completion": "Near Completion",
      "behind": "Behind Schedule",
      "unknown": "Unknown"
    }
  },
  "MeetingContent": {
    "error_title": "Error",
    "error_fetch_user": "Failed to load user data",
    "header_title": "Meetings",
    "default_user_name": "Student",
    "page_title": "My Meetings",
    "page_subtitle": "Join live sessions and access recorded meetings",
    "stats": {
      "total_meetings": "Total Meetings",
      "upcoming": "Upcoming",
      "live_now": "Live Now",
      "completed": "Completed"
    },
    "tabs": {
      "upcoming": "Upcoming",
      "live": "Live",
      "completed": "Completed",
      "all": "All"
    },
    "labels": {
      "live_badge": "LIVE",
      "participants": "{current}/{max} participants",
      "type": "Type:",
      "instructor": "Instructor:"
    },
    "buttons": {
      "join_live": "Join Live Meeting",
      "join": "Join Meeting",
      "add_to_calendar": "Add to Calendar",
      "watch_recording": "Watch Recording",
      "download": "Download"
    },
    "status": {
      "upcoming": "Upcoming",
      "live_now": "Live Now",
      "completed": "Completed",
      "unknown": "Unknown"
    },
    "toasts": {
      "join": {
        "title": "Join Meeting",
        "desc": "Joining meeting {id}..."
<<<<<<< HEAD
      }
    }
  },
  "ClassroomDetailPage": {
    "metadata_title": "Classroom Details",
    "metadata_description": "Explore the classroom details, posts, and resources.",
    "metadata_keywords": "classroom,education,learning,resources,posts",
    "og_title": "Classroom Details - Studify",
    "og_description": "Discover classroom posts, resources, and more on Studify.",
    "loading": "Loading...",
    "default_user_name": "Student",
    "tabs": {
      "posts": "Posts",
      "chat": "Chat",
      "assignments": "Assignments",
      "members": "Members",
      "docs": "Docs"
    }
  },
  "JoinCourseDialog": {
    "title": "Join a Course",
    "description": "Enter a course ID or invitation code to join a course",
    "tabs": {
      "course_id": "Course ID",
      "invite_code": "Invite Code"
    },
    "labels": {
      "course_id": "Course ID",
      "invite_code": "Invitation Code"
    },
    "placeholders": {
      "course_id": "Enter course ID",
      "invite_code": "Enter invitation code"
    },
    "helpers": {
      "course_id": "You can find the course ID in the course URL or ask your instructor",
      "invite_code": "Enter the invitation code provided by your instructor"
    },
    "buttons": {
      "cancel": "Cancel",
      "join": "Join Course",
      "joining": "Joining..."
    }
  },
  "UserProfile": {
    "profile": "Profile",
    "settings": "Settings",
    "switch_account": "Switch Account",
    "sign_out": "Sign Out",
    "signing_out": "Signing out..."
  },
=======
      },
      "watch": {
        "title": "Watch Recording",
        "desc": "Opening recording for meeting {id}..."
      }
    }
  },
>>>>>>> 34f9d2f6
  "LearningPathContent": {
    "error_title": "Error",
    "error_fetch_user": "Failed to load user data",
    "header_title": "Learning Path",
    "default_user_name": "Student",
    "stats": {
      "overall_progress": "Overall Progress",
      "completed_milestones": "Completed Milestones",
      "estimated_duration": "Estimated Duration",
      "difficulty_level": "Difficulty Level"
    },
    "labels": {
      "learning_path_progress": "Learning Path Progress",
      "progress": "Progress",
      "courses": "Courses:",
      "skills_to_learn": "Skills to Learn:"
    },
    "status": {
      "completed": "Completed",
      "in_progress": "In Progress",
      "locked": "Locked",
      "unknown": "Unknown"
    },
    "buttons": {
      "completed": "Completed",
      "review": "Review",
      "continue_learning": "Continue Learning",
      "view_progress": "View Progress",
      "locked": "Locked",
      "preview": "Preview"
    },
    "toasts": {
      "start_milestone_title": "Start Milestone",
      "start_milestone_desc": "Starting milestone {id}..."
<<<<<<< HEAD
=======
    }
  },
  "TutorAiAssistantPage": {
    "metadata_title": "AI Assistant | Tutor | Studify",
    "metadata_description": "Get instant help with your studies using our AI-powered learning assistant.",
    "metadata_keywords": "AI assistant, study help, homework help, education",
    "og_title": "AI Assistant | Tutor | Studify",
    "og_description": "Get instant help with your studies using our AI-powered learning assistant.",
    "page_title": "AI Learning Assistant"
  },
  "TutorCalendarPage": {
    "metadata_title": "Calendar | Tutor | Studify",
    "metadata_description": "Organize your classes, assignments, and events with Studify's smart academic calendar.",
    "metadata_keywords": "calendar, study planner, academic schedule, student organizer",
    "og_title": "Calendar | Tutor | Studify",
    "og_description": "Stay on top of your studies with Studify's integrated academic calendar.",
    "page_title": "Study Calendar"
  },
  "TutorInsightsPage": {
    "metadata_title": "Insights | Tutor | Studify",
    "metadata_description": "Track your academic performance and gain insights into your learning progress with Studify's analytics tools.",
    "metadata_keywords": "insights, analytics, study progress, student performance, learning stats",
    "og_title": "Insights & Analytics | Tutor | Studify",
    "og_description": "Understand your learning habits and boost your performance using Studify's analytics tools.",
    "page_title": "Insights & Analytics"
  },
  "TutorMessagesPage": {
    "metadata_title": "Messages | Tutor | Studify",
    "metadata_description": "Communicate with your classmates, teachers, and study groups through Studify's messaging system.",
    "metadata_keywords": "messages, chat, student communication, group chat, direct messaging",
    "og_title": "Messages | Tutor | Studify",
    "og_description": "Stay connected with your classmates and teachers using Studify's instant messaging feature.",
    "page_title": "Messages"
  },
  "TutorNotificationsPage": {
    "metadata_title": "Notifications | Tutor | Studify",
    "metadata_description": "Get real-time updates on assignments, class changes, announcements, and upcoming deadlines.",
    "metadata_keywords": "notifications, updates, alerts, student reminders, academic updates",
    "og_title": "Notifications | Tutor | Studify",
    "og_description": "Stay informed with real-time notifications about your classes, assignments, and exams.",
    "page_title": "Notifications"
  },
  "TutorSettingsPage": {
    "metadata_title": "Settings | Tutor | Studify",
    "metadata_description": "Manage your profile, privacy settings, and learning preferences on Studify.",
    "metadata_keywords": "settings, preferences, profile management, account privacy",
    "og_title": "Settings | Tutor | Studify",
    "og_description": "Customize your Studify experience by managing your account settings and preferences.",
    "page_title": "Settings"
  },
  "TutorStudentPage": {
    "metadata_title": "Student Management | Tutor | Studify",
    "metadata_description": "Access your personalized student dashboard to manage courses, assignments, and progress tracking.",
    "metadata_keywords": "student dashboard, academic management, study progress, courses",
    "og_title": "Student Dashboard | Tutor | Studify",
    "og_description": "Stay organized and improve your learning with Studify's all-in-one student dashboard.",
    "page_title": "Student Dashboard"
  },
  "TutorTeachingPage": {
    "metadata_title": "Teaching Management | Tutor | Studify",
    "metadata_description": "Manage classes, students, and lesson plans effortlessly with Studify's teaching tools.",
    "metadata_keywords": "teaching dashboard, educator tools, class management, lesson planning",
    "og_title": "Teaching Dashboard | Tutor | Studify",
    "og_description": "Simplify teaching and classroom management with Studify's intuitive tools for educators.",
    "page_title": "Teaching Dashboard"
  },
  "TutorAssignmentsExamsPage": {
    "metadata_title": "Assignments & Exams | Tutor | Studify",
    "metadata_description": "Track assignments, exams, deadlines, and submissions in one place with Studify.",
    "metadata_keywords": "assignments, exams, study tracker, deadlines, submissions",
    "og_title": "Assignments & Exams | Tutor | Studify",
    "og_description": "Stay on top of your assignments and exams with Studify's easy-to-use academic tools.",
    "page_title": "Assignments & Exams"
  },
  "TutorCourseContentPage": {
    "metadata_title": "Course Content | Tutor | Studify",
    "metadata_description": "Access study materials, lecture notes, and resources all in one place with Studify.",
    "metadata_keywords": "course content, study materials, lecture notes, learning resources",
    "og_title": "Course Content | Tutor | Studify",
    "og_description": "Learn smarter with Studify by accessing all your study materials and course content in one place.",
    "page_title": "Course Content"
  },
  "TutorSchedulePage": {
    "metadata_title": "Class Schedule | Tutor | Studify",
    "metadata_description": "Plan your day efficiently with Studify's personalized class schedule and reminders.",
    "metadata_keywords": "class schedule, timetable, study plan, academic planning",
    "og_title": "Class Schedule | Tutor | Studify",
    "og_description": "Stay on track with your academic life using Studify's customizable class schedule tools.",
    "page_title": "Class Schedule"
  },
  "TutorClassroomPage": {
    "metadata_title": "Classroom Management | Tutor | Studify",
    "metadata_description": "Manage students, attendance, and classroom activities easily with Studify.",
    "metadata_keywords": "classroom management, student tracking, attendance, educator tools",
    "og_title": "Classroom Management | Tutor | Studify",
    "og_description": "Simplify classroom management with tools designed for teachers and administrators.",
    "page_title": "Classroom Management"
  },
  "TutorCoursesPage": {
    "metadata_title": "Courses Management | Tutor | Studify",
    "metadata_description": "Create, edit, and manage your courses, materials, and student enrollments with Studify.",
    "metadata_keywords": "courses management, course creation, student enrollment, education platform",
    "og_title": "Courses Management | Tutor | Studify",
    "og_description": "Easily manage your courses, materials, and student data with Studify's robust course management tools.",
    "page_title": "Courses Management"
  },
  "CreateCourse": {
    "create_course_button": "Create Course",
    "dialog_title": "Create a new course",
    "dialog_description": "Fill in the details below to create your new course.",
    "title_label": "Title",
    "title_placeholder": "Enter course title",
    "description_label": "Description",
    "description_placeholder": "Enter course description",
    "tags_label": "Tags",
    "tags_placeholder": "e.g., React, Next.js, TypeScript",
    "tags_description": "Separate tags with commas.",
    "public_checkbox_label": "Make course public",
    "cancel_button": "Cancel",
    "submit_button": "Create"
  },
  "CreateCourseLesson": {
    "create_lesson_button": "Create Lesson",
    "dialog_title": "Create a new course lesson",
    "dialog_description": "Fill in the details to add a new lesson.",
    "course_label": "Course",
    "select_course_placeholder": "Select a course",
    "module_label": "Module",
    "select_module_placeholder": "Select a module",
    "title_label": "Lesson Title",
    "title_placeholder": "e.g., Your First Component",
    "kind_label": "Lesson Type",
    "kinds": {
      "video": "Video",
      "live": "Live",
      "document": "Document",
      "assignment": "Assignment",
      "quiz": "Quiz",
      "whiteboard": "Whiteboard"
    },
    "content_url_label": "Content URL",
    "content_url_placeholder": "https://example.com/lesson-content",
    "duration_label": "Duration (seconds)",
    "duration_placeholder": "e.g., 300",
    "duration_description": "Duration of the video or estimated reading time.",
    "cancel_button": "Cancel",
    "submit_button": "Create Lesson",
    "selection_error": "Please select a course and module first."   
  },
  "CreateCourseModule": {
    "create_module_button": "Create Module",
    "dialog_title": "Create a new course module",
    "dialog_description": "Fill in the details to add a new module to a course.",
    "course_label": "Course",
    "select_course_placeholder": "Select a course",
    "title_label": "Module Title",
    "title_placeholder": "e.g., Chapter 1: Introduction",
    "position_label": "Position",
    "position_placeholder": "Enter the module's order",
    "cancel_button": "Cancel",
    "submit_button": "Create Module",
    "course_selection_error": "Please select a course first."
  },
  "TutorDashboardPage": {
    "metadata_title": "Dashboard | Tutor | Studify",
    "metadata_description": "Get an overview of your teaching activities, student progress, and course management with Studify's tutor dashboard.",
    "metadata_keywords": "dashboard, tutor, teaching overview, student progress, course management",
    "og_title": "Dashboard | Tutor | Studify",
    "og_description": "Get an overview of your teaching activities, student progress, and course management with Studify's tutor dashboard.",
    "page_title": "Dashboard"
  },
  "ClassroomDetailPage": {
    "metadata_title": "Classroom Details",
    "metadata_description": "Explore the classroom details, posts, and resources.",
    "metadata_keywords": "classroom,education,learning,resources,posts",
    "og_title": "Classroom Details - Studify",
    "og_description": "Discover classroom posts, resources, and more on Studify.",
    "loading": "Loading...",
    "default_user_name": "Student",
    "tabs": {
      "posts": "Posts",
      "chat": "Chat",
      "assignments": "Assignments",
      "members": "Members",
      "docs": "Docs"
>>>>>>> 34f9d2f6
    }
  },
  "TutorAiAssistantPage": {
    "metadata_title": "AI Assistant | Tutor | Studify",
    "metadata_description": "Get instant help with your studies using our AI-powered learning assistant.",
    "metadata_keywords": "AI assistant, study help, homework help, education",
    "og_title": "AI Assistant | Tutor | Studify",
    "og_description": "Get instant help with your studies using our AI-powered learning assistant.",
    "page_title": "AI Learning Assistant"
  },
  "TutorCalendarPage": {
    "metadata_title": "Calendar | Tutor | Studify",
    "metadata_description": "Organize your classes, assignments, and events with Studify's smart academic calendar.",
    "metadata_keywords": "calendar, study planner, academic schedule, student organizer",
    "og_title": "Calendar | Tutor | Studify",
    "og_description": "Stay on top of your studies with Studify's integrated academic calendar.",
    "page_title": "Study Calendar"
  },
  "TutorInsightsPage": {
    "metadata_title": "Insights | Tutor | Studify",
    "metadata_description": "Track your academic performance and gain insights into your learning progress with Studify's analytics tools.",
    "metadata_keywords": "insights, analytics, study progress, student performance, learning stats",
    "og_title": "Insights & Analytics | Tutor | Studify",
    "og_description": "Understand your learning habits and boost your performance using Studify's analytics tools.",
    "page_title": "Insights & Analytics"
  },
  "TutorMessagesPage": {
    "metadata_title": "Messages | Tutor | Studify",
    "metadata_description": "Communicate with your classmates, teachers, and study groups through Studify's messaging system.",
    "metadata_keywords": "messages, chat, student communication, group chat, direct messaging",
    "og_title": "Messages | Tutor | Studify",
    "og_description": "Stay connected with your classmates and teachers using Studify's instant messaging feature.",
    "page_title": "Messages"
  },
  "TutorNotificationsPage": {
    "metadata_title": "Notifications | Tutor | Studify",
    "metadata_description": "Get real-time updates on assignments, class changes, announcements, and upcoming deadlines.",
    "metadata_keywords": "notifications, updates, alerts, student reminders, academic updates",
    "og_title": "Notifications | Tutor | Studify",
    "og_description": "Stay informed with real-time notifications about your classes, assignments, and exams.",
    "page_title": "Notifications"
  },
  "TutorSettingsPage": {
    "metadata_title": "Settings | Tutor | Studify",
    "metadata_description": "Manage your profile, privacy settings, and learning preferences on Studify.",
    "metadata_keywords": "settings, preferences, profile management, account privacy",
    "og_title": "Settings | Tutor | Studify",
    "og_description": "Customize your Studify experience by managing your account settings and preferences.",
    "page_title": "Settings"
  },
  "TutorStudentPage": {
    "metadata_title": "Student Management | Tutor | Studify",
    "metadata_description": "Access your personalized student dashboard to manage courses, assignments, and progress tracking.",
    "metadata_keywords": "student dashboard, academic management, study progress, courses",
    "og_title": "Student Dashboard | Tutor | Studify",
    "og_description": "Stay organized and improve your learning with Studify's all-in-one student dashboard.",
    "page_title": "Student Dashboard"
  },
  "TutorTeachingPage": {
    "metadata_title": "Teaching Management | Tutor | Studify",
    "metadata_description": "Manage classes, students, and lesson plans effortlessly with Studify's teaching tools.",
    "metadata_keywords": "teaching dashboard, educator tools, class management, lesson planning",
    "og_title": "Teaching Dashboard | Tutor | Studify",
    "og_description": "Simplify teaching and classroom management with Studify's intuitive tools for educators.",
    "page_title": "Teaching Dashboard"
  },
  "TutorAssignmentsExamsPage": {
    "metadata_title": "Assignments & Exams | Tutor | Studify",
    "metadata_description": "Track assignments, exams, deadlines, and submissions in one place with Studify.",
    "metadata_keywords": "assignments, exams, study tracker, deadlines, submissions",
    "og_title": "Assignments & Exams | Tutor | Studify",
    "og_description": "Stay on top of your assignments and exams with Studify's easy-to-use academic tools.",
    "page_title": "Assignments & Exams"
  },
  "TutorCourseContentPage": {
    "metadata_title": "Course Content | Tutor | Studify",
    "metadata_description": "Access study materials, lecture notes, and resources all in one place with Studify.",
    "metadata_keywords": "course content, study materials, lecture notes, learning resources",
    "og_title": "Course Content | Tutor | Studify",
    "og_description": "Learn smarter with Studify by accessing all your study materials and course content in one place.",
    "page_title": "Course Content"
  },
  "TutorSchedulePage": {
    "metadata_title": "Class Schedule | Tutor | Studify",
    "metadata_description": "Plan your day efficiently with Studify's personalized class schedule and reminders.",
    "metadata_keywords": "class schedule, timetable, study plan, academic planning",
    "og_title": "Class Schedule | Tutor | Studify",
    "og_description": "Stay on track with your academic life using Studify's customizable class schedule tools.",
    "page_title": "Class Schedule"
  },
  "TutorClassroomPage": {
    "metadata_title": "Classroom Management | Tutor | Studify",
    "metadata_description": "Manage students, attendance, and classroom activities easily with Studify.",
    "metadata_keywords": "classroom management, student tracking, attendance, educator tools",
    "og_title": "Classroom Management | Tutor | Studify",
    "og_description": "Simplify classroom management with tools designed for teachers and administrators.",
    "page_title": "Classroom Management"
  },
  "TutorCoursesPage": {
    "metadata_title": "Courses Management | Tutor | Studify",
    "metadata_description": "Create, edit, and manage your courses, materials, and student enrollments with Studify.",
    "metadata_keywords": "courses management, course creation, student enrollment, education platform",
    "og_title": "Courses Management | Tutor | Studify",
    "og_description": "Easily manage your courses, materials, and student data with Studify's robust course management tools.",
    "page_title": "Courses Management"
  },
  "CreateCourse": {
    "create_course_button": "Create Course",
    "dialog_title": "Create a new course",
    "dialog_description": "Fill in the details below to create your new course.",
    "title_label": "Title",
    "title_placeholder": "Enter course title",
    "description_label": "Description",
    "description_placeholder": "Enter course description",
    "tags_label": "Tags",
    "tags_placeholder": "e.g., React, Next.js, TypeScript",
    "tags_description": "Separate tags with commas.",
    "public_checkbox_label": "Make course public",
    "cancel_button": "Cancel",
    "submit_button": "Create"
  },
  "CreateCourseLesson": {
    "create_lesson_button": "Create Lesson",
    "dialog_title": "Create a new course lesson",
    "dialog_description": "Fill in the details to add a new lesson.",
    "course_label": "Course",
    "select_course_placeholder": "Select a course",
    "module_label": "Module",
    "select_module_placeholder": "Select a module",
    "title_label": "Lesson Title",
    "title_placeholder": "e.g., Your First Component",
    "kind_label": "Lesson Type",
    "kinds": {
      "video": "Video",
      "live": "Live",
      "document": "Document",
      "assignment": "Assignment",
      "quiz": "Quiz",
      "whiteboard": "Whiteboard"
    },
    "content_url_label": "Content URL",
    "content_url_placeholder": "https://example.com/lesson-content",
    "duration_label": "Duration (seconds)",
    "duration_placeholder": "e.g., 300",
    "duration_description": "Duration of the video or estimated reading time.",
    "cancel_button": "Cancel",
    "submit_button": "Create Lesson",
    "selection_error": "Please select a course and module first."   
  },
  "CreateCourseModule": {
    "create_module_button": "Create Module",
    "dialog_title": "Create a new course module",
    "dialog_description": "Fill in the details to add a new module to a course.",
    "course_label": "Course",
    "select_course_placeholder": "Select a course",
    "title_label": "Module Title",
    "title_placeholder": "e.g., Chapter 1: Introduction",
    "position_label": "Position",
    "position_placeholder": "Enter the module's order",
    "cancel_button": "Cancel",
    "submit_button": "Create Module",
    "course_selection_error": "Please select a course first."
  },
  "TutorDashboardPage": {
    "metadata_title": "Dashboard | Tutor | Studify",
    "metadata_description": "Get an overview of your teaching activities, student progress, and course management with Studify's tutor dashboard.",
    "metadata_keywords": "dashboard, tutor, teaching overview, student progress, course management",
    "og_title": "Dashboard | Tutor | Studify",
    "og_description": "Get an overview of your teaching activities, student progress, and course management with Studify's tutor dashboard.",
    "page_title": "Dashboard"
  },
  "CommunityPostDetail": {
    "loading": "Loading...",
    "error_loading": "Failed to load post. Please try again later.",
    "post_not_found": "Post not found or you don't have access permission",
    "unknown_author": "Unknown Author",
    "comments_title": "Comments",
    "reactions": {
      "like": "Like",
      "love": "Love",
      "comments": "Comments"
    },
    "comment_form": {
      "placeholder": "Write a comment...",
      "reply_placeholder": "Write a reply...",
      "submit": "Post Comment",
      "cancel": "Cancel",
      "submitting": "Posting..."
    },
    "comment_actions": {
      "reply": "Reply",
      "delete": "Delete",
      "confirm_delete": "Are you sure you want to delete this comment?",
      "show_replies": "Show replies",
      "hide_replies": "Hide replies"
    },
    "view_modes": {
      "flat": "Flat View",
      "tree": "Tree View"
    },
    "empty_comments": "No comments yet. Be the first to comment!",
    "member_only": "You must be a group member to comment."
  }
}<|MERGE_RESOLUTION|>--- conflicted
+++ resolved
@@ -419,12 +419,6 @@
     "default_title": "Classroom",
     "default_user_name": "Student"
   },
-  "UserProfile": {
-    "profile": "Profile",
-    "settings": "Settings",
-    "logout": "Logout",
-    "welcome": "Welcome, {name}!"
-  },
   "ClassroomContent": {
     "error_title": "Error",
     "error_fetch_user": "Failed to load user data",
@@ -550,24 +544,11 @@
       "join": {
         "title": "Join Meeting",
         "desc": "Joining meeting {id}..."
-<<<<<<< HEAD
+      },
+      "watch": {
+        "title": "Watch Recording",
+        "desc": "Opening recording for meeting {id}..."
       }
-    }
-  },
-  "ClassroomDetailPage": {
-    "metadata_title": "Classroom Details",
-    "metadata_description": "Explore the classroom details, posts, and resources.",
-    "metadata_keywords": "classroom,education,learning,resources,posts",
-    "og_title": "Classroom Details - Studify",
-    "og_description": "Discover classroom posts, resources, and more on Studify.",
-    "loading": "Loading...",
-    "default_user_name": "Student",
-    "tabs": {
-      "posts": "Posts",
-      "chat": "Chat",
-      "assignments": "Assignments",
-      "members": "Members",
-      "docs": "Docs"
     }
   },
   "JoinCourseDialog": {
@@ -602,15 +583,6 @@
     "sign_out": "Sign Out",
     "signing_out": "Signing out..."
   },
-=======
-      },
-      "watch": {
-        "title": "Watch Recording",
-        "desc": "Opening recording for meeting {id}..."
-      }
-    }
-  },
->>>>>>> 34f9d2f6
   "LearningPathContent": {
     "error_title": "Error",
     "error_fetch_user": "Failed to load user data",
@@ -645,8 +617,6 @@
     "toasts": {
       "start_milestone_title": "Start Milestone",
       "start_milestone_desc": "Starting milestone {id}..."
-<<<<<<< HEAD
-=======
     }
   },
   "TutorAiAssistantPage": {
@@ -818,192 +788,6 @@
     "og_description": "Get an overview of your teaching activities, student progress, and course management with Studify's tutor dashboard.",
     "page_title": "Dashboard"
   },
-  "ClassroomDetailPage": {
-    "metadata_title": "Classroom Details",
-    "metadata_description": "Explore the classroom details, posts, and resources.",
-    "metadata_keywords": "classroom,education,learning,resources,posts",
-    "og_title": "Classroom Details - Studify",
-    "og_description": "Discover classroom posts, resources, and more on Studify.",
-    "loading": "Loading...",
-    "default_user_name": "Student",
-    "tabs": {
-      "posts": "Posts",
-      "chat": "Chat",
-      "assignments": "Assignments",
-      "members": "Members",
-      "docs": "Docs"
->>>>>>> 34f9d2f6
-    }
-  },
-  "TutorAiAssistantPage": {
-    "metadata_title": "AI Assistant | Tutor | Studify",
-    "metadata_description": "Get instant help with your studies using our AI-powered learning assistant.",
-    "metadata_keywords": "AI assistant, study help, homework help, education",
-    "og_title": "AI Assistant | Tutor | Studify",
-    "og_description": "Get instant help with your studies using our AI-powered learning assistant.",
-    "page_title": "AI Learning Assistant"
-  },
-  "TutorCalendarPage": {
-    "metadata_title": "Calendar | Tutor | Studify",
-    "metadata_description": "Organize your classes, assignments, and events with Studify's smart academic calendar.",
-    "metadata_keywords": "calendar, study planner, academic schedule, student organizer",
-    "og_title": "Calendar | Tutor | Studify",
-    "og_description": "Stay on top of your studies with Studify's integrated academic calendar.",
-    "page_title": "Study Calendar"
-  },
-  "TutorInsightsPage": {
-    "metadata_title": "Insights | Tutor | Studify",
-    "metadata_description": "Track your academic performance and gain insights into your learning progress with Studify's analytics tools.",
-    "metadata_keywords": "insights, analytics, study progress, student performance, learning stats",
-    "og_title": "Insights & Analytics | Tutor | Studify",
-    "og_description": "Understand your learning habits and boost your performance using Studify's analytics tools.",
-    "page_title": "Insights & Analytics"
-  },
-  "TutorMessagesPage": {
-    "metadata_title": "Messages | Tutor | Studify",
-    "metadata_description": "Communicate with your classmates, teachers, and study groups through Studify's messaging system.",
-    "metadata_keywords": "messages, chat, student communication, group chat, direct messaging",
-    "og_title": "Messages | Tutor | Studify",
-    "og_description": "Stay connected with your classmates and teachers using Studify's instant messaging feature.",
-    "page_title": "Messages"
-  },
-  "TutorNotificationsPage": {
-    "metadata_title": "Notifications | Tutor | Studify",
-    "metadata_description": "Get real-time updates on assignments, class changes, announcements, and upcoming deadlines.",
-    "metadata_keywords": "notifications, updates, alerts, student reminders, academic updates",
-    "og_title": "Notifications | Tutor | Studify",
-    "og_description": "Stay informed with real-time notifications about your classes, assignments, and exams.",
-    "page_title": "Notifications"
-  },
-  "TutorSettingsPage": {
-    "metadata_title": "Settings | Tutor | Studify",
-    "metadata_description": "Manage your profile, privacy settings, and learning preferences on Studify.",
-    "metadata_keywords": "settings, preferences, profile management, account privacy",
-    "og_title": "Settings | Tutor | Studify",
-    "og_description": "Customize your Studify experience by managing your account settings and preferences.",
-    "page_title": "Settings"
-  },
-  "TutorStudentPage": {
-    "metadata_title": "Student Management | Tutor | Studify",
-    "metadata_description": "Access your personalized student dashboard to manage courses, assignments, and progress tracking.",
-    "metadata_keywords": "student dashboard, academic management, study progress, courses",
-    "og_title": "Student Dashboard | Tutor | Studify",
-    "og_description": "Stay organized and improve your learning with Studify's all-in-one student dashboard.",
-    "page_title": "Student Dashboard"
-  },
-  "TutorTeachingPage": {
-    "metadata_title": "Teaching Management | Tutor | Studify",
-    "metadata_description": "Manage classes, students, and lesson plans effortlessly with Studify's teaching tools.",
-    "metadata_keywords": "teaching dashboard, educator tools, class management, lesson planning",
-    "og_title": "Teaching Dashboard | Tutor | Studify",
-    "og_description": "Simplify teaching and classroom management with Studify's intuitive tools for educators.",
-    "page_title": "Teaching Dashboard"
-  },
-  "TutorAssignmentsExamsPage": {
-    "metadata_title": "Assignments & Exams | Tutor | Studify",
-    "metadata_description": "Track assignments, exams, deadlines, and submissions in one place with Studify.",
-    "metadata_keywords": "assignments, exams, study tracker, deadlines, submissions",
-    "og_title": "Assignments & Exams | Tutor | Studify",
-    "og_description": "Stay on top of your assignments and exams with Studify's easy-to-use academic tools.",
-    "page_title": "Assignments & Exams"
-  },
-  "TutorCourseContentPage": {
-    "metadata_title": "Course Content | Tutor | Studify",
-    "metadata_description": "Access study materials, lecture notes, and resources all in one place with Studify.",
-    "metadata_keywords": "course content, study materials, lecture notes, learning resources",
-    "og_title": "Course Content | Tutor | Studify",
-    "og_description": "Learn smarter with Studify by accessing all your study materials and course content in one place.",
-    "page_title": "Course Content"
-  },
-  "TutorSchedulePage": {
-    "metadata_title": "Class Schedule | Tutor | Studify",
-    "metadata_description": "Plan your day efficiently with Studify's personalized class schedule and reminders.",
-    "metadata_keywords": "class schedule, timetable, study plan, academic planning",
-    "og_title": "Class Schedule | Tutor | Studify",
-    "og_description": "Stay on track with your academic life using Studify's customizable class schedule tools.",
-    "page_title": "Class Schedule"
-  },
-  "TutorClassroomPage": {
-    "metadata_title": "Classroom Management | Tutor | Studify",
-    "metadata_description": "Manage students, attendance, and classroom activities easily with Studify.",
-    "metadata_keywords": "classroom management, student tracking, attendance, educator tools",
-    "og_title": "Classroom Management | Tutor | Studify",
-    "og_description": "Simplify classroom management with tools designed for teachers and administrators.",
-    "page_title": "Classroom Management"
-  },
-  "TutorCoursesPage": {
-    "metadata_title": "Courses Management | Tutor | Studify",
-    "metadata_description": "Create, edit, and manage your courses, materials, and student enrollments with Studify.",
-    "metadata_keywords": "courses management, course creation, student enrollment, education platform",
-    "og_title": "Courses Management | Tutor | Studify",
-    "og_description": "Easily manage your courses, materials, and student data with Studify's robust course management tools.",
-    "page_title": "Courses Management"
-  },
-  "CreateCourse": {
-    "create_course_button": "Create Course",
-    "dialog_title": "Create a new course",
-    "dialog_description": "Fill in the details below to create your new course.",
-    "title_label": "Title",
-    "title_placeholder": "Enter course title",
-    "description_label": "Description",
-    "description_placeholder": "Enter course description",
-    "tags_label": "Tags",
-    "tags_placeholder": "e.g., React, Next.js, TypeScript",
-    "tags_description": "Separate tags with commas.",
-    "public_checkbox_label": "Make course public",
-    "cancel_button": "Cancel",
-    "submit_button": "Create"
-  },
-  "CreateCourseLesson": {
-    "create_lesson_button": "Create Lesson",
-    "dialog_title": "Create a new course lesson",
-    "dialog_description": "Fill in the details to add a new lesson.",
-    "course_label": "Course",
-    "select_course_placeholder": "Select a course",
-    "module_label": "Module",
-    "select_module_placeholder": "Select a module",
-    "title_label": "Lesson Title",
-    "title_placeholder": "e.g., Your First Component",
-    "kind_label": "Lesson Type",
-    "kinds": {
-      "video": "Video",
-      "live": "Live",
-      "document": "Document",
-      "assignment": "Assignment",
-      "quiz": "Quiz",
-      "whiteboard": "Whiteboard"
-    },
-    "content_url_label": "Content URL",
-    "content_url_placeholder": "https://example.com/lesson-content",
-    "duration_label": "Duration (seconds)",
-    "duration_placeholder": "e.g., 300",
-    "duration_description": "Duration of the video or estimated reading time.",
-    "cancel_button": "Cancel",
-    "submit_button": "Create Lesson",
-    "selection_error": "Please select a course and module first."   
-  },
-  "CreateCourseModule": {
-    "create_module_button": "Create Module",
-    "dialog_title": "Create a new course module",
-    "dialog_description": "Fill in the details to add a new module to a course.",
-    "course_label": "Course",
-    "select_course_placeholder": "Select a course",
-    "title_label": "Module Title",
-    "title_placeholder": "e.g., Chapter 1: Introduction",
-    "position_label": "Position",
-    "position_placeholder": "Enter the module's order",
-    "cancel_button": "Cancel",
-    "submit_button": "Create Module",
-    "course_selection_error": "Please select a course first."
-  },
-  "TutorDashboardPage": {
-    "metadata_title": "Dashboard | Tutor | Studify",
-    "metadata_description": "Get an overview of your teaching activities, student progress, and course management with Studify's tutor dashboard.",
-    "metadata_keywords": "dashboard, tutor, teaching overview, student progress, course management",
-    "og_title": "Dashboard | Tutor | Studify",
-    "og_description": "Get an overview of your teaching activities, student progress, and course management with Studify's tutor dashboard.",
-    "page_title": "Dashboard"
-  },
   "CommunityPostDetail": {
     "loading": "Loading...",
     "error_loading": "Failed to load post. Please try again later.",
