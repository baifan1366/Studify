export interface Post {
  id: number;
  public_id: string;
  group_id?: number | null;
  author_id: number;
  title?: string | null;
  body?: string | null;
  slug: string;
  is_deleted: boolean;
  created_at: Date;
  updated_at: Date;
  deleted_at?: Date | null;
<<<<<<< HEAD
}

export interface Attachment {
  id?: string;
  name: string;
  file?: File;
  type: string;
=======
  // Extended fields for UI
  author?: {
    display_name: string;
    avatar_url?: string;
  };
  group?: {
    name: string;
    slug: string;
    visibility: "public" | "private";
  };
  comments_count?: number;
  reactions?: Record<string, number>;
>>>>>>> 1699cfbb
}<|MERGE_RESOLUTION|>--- conflicted
+++ resolved
@@ -10,15 +10,6 @@
   created_at: Date;
   updated_at: Date;
   deleted_at?: Date | null;
-<<<<<<< HEAD
-}
-
-export interface Attachment {
-  id?: string;
-  name: string;
-  file?: File;
-  type: string;
-=======
   // Extended fields for UI
   author?: {
     display_name: string;
@@ -31,5 +22,11 @@
   };
   comments_count?: number;
   reactions?: Record<string, number>;
->>>>>>> 1699cfbb
+}
+
+export interface Attachment {
+  id?: string;
+  name: string;
+  file?: File;
+  type: string;
 }