--- conflicted
+++ resolved
@@ -7,8 +7,6 @@
     "og_title": "Home - Studify",
     "og_description": "Personalized Learning, Powered by AI and Real-time Tutoring"
   },
-<<<<<<< HEAD
-=======
   "JoinCourseDialog": {
     "title": "Join a Course",
     "description": "Enter a course ID or invitation code to join a course",
@@ -35,7 +33,6 @@
     }
   },
   
->>>>>>> 7ee8bf1e
   "AuthSignInPage": {
     "metadata_title": "Sign In",
     "welcome_back": "Welcome back",
@@ -228,8 +225,6 @@
     "community_feed_title": "Community Feed",
     "error_loading_posts": "Error loading posts. Please try again later."
   },
-<<<<<<< HEAD
-=======
   "CommunityHighlights": {
     "title": "Learning Community",
     "subtitle": "Connect, share, and learn together",
@@ -371,7 +366,6 @@
     "points_earned": "Points Earned",
     "cta_view_complete_progress": "View My Complete Progress"
   },
->>>>>>> 7ee8bf1e
   "Sidebar": {
     "section_home": "Home",
     "home_label": "Home",
@@ -391,8 +385,6 @@
     "documents_label": "Documents",
     "settings_label": "Settings",
     "logout_button": "Logout"
-<<<<<<< HEAD
-=======
   },
   "PricingContent": {
     "monthly": "Monthly",
@@ -594,6 +586,5 @@
       "start_milestone_title": "Start Milestone",
       "start_milestone_desc": "Starting milestone {id}..."
     }
->>>>>>> 7ee8bf1e
   }
 }