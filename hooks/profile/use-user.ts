--- conflicted
+++ resolved
@@ -24,69 +24,18 @@
 });
 
 /**
-<<<<<<< HEAD
- * Hook for accessing the current authenticated user's profile.
- * ✅ Uses a single data-fetching library (SWR) for consistency.
- * ✅ Fetches data from the correct backend endpoint.
- * ✅ Provides a clean, easy-to-use return signature.
- */
-export function useUser() {
-  // 4. Use SWR to fetch data from the API route we created earlier.
-  const { data, error, isLoading, mutate } = useSWR<AuthApiResponse>('/api/auth', fetcher, {
-    shouldRetryOnError: false, // Optional: prevent retries on auth errors (like 401)
-    revalidateOnFocus: true,   // Optional: refetch when the window gains focus
-=======
  * Hook for accessing the current authenticated user
  * ✅ Uses apiGet to remove duplicate fetch logic
  * ✅ Uses React Query v5 object-style API
- * 
- * @returns React Query object containing:
- * - data: AuthResponse | undefined - API response data
- *   - user: User | null - Supabase User object with profile data, or null if not authenticated
- *   - error?: string - Optional error message from API
- * - isLoading: boolean - Whether the request is in progress
- * - isError: boolean - Whether an error occurred
- * - error: Error | null - Error object if request failed
- * - isSuccess: boolean - Whether the request succeeded
- * - refetch: () => void - Function to manually refetch user data
- * - isFetching: boolean - Whether a background refetch is happening
- * - isStale: boolean - Whether the data is considered stale
- * 
- * @example
- * ```tsx
- * const { data, isLoading, isError, error } = useUser();
- * 
- * if (isLoading) return <div>Loading...</div>;
- * if (isError) return <div>Error: {error?.message}</div>;
- * if (data?.user) {
- *   // User is authenticated
- *   console.log('User:', data.user);
- *   console.log('Profile:', data.user.profile);
- * } else {
- *   // User is not authenticated
- *   console.log('Not authenticated');
- * }
- * ```
  */
 export function useUser() {
   return useQuery<AuthResponse>({
     queryKey: ['user'],
     queryFn: () => apiGet<AuthResponse>('/api/auth/me'),
-    staleTime: 1000 * 60 * 2, // 2 minutes (shorter for auth data)
+    staleTime: 1000 * 60 * 2, // 2 minutes
     retry: 1,
-    // ✅ Ensure data is fetched on mount
     refetchOnMount: true,
->>>>>>> 602bc389
   });
-
-  return {
-    // 5. Provide a clean and predictable return object for components to use.
-    user: data?.user || null, // The user profile object, or null if not logged in
-    isLoading, // True while the initial fetch is in progress
-    isError: !!error, // A simple boolean flag for error state
-    error, // The actual error object if one occurred
-    mutate, // Expose SWR's mutate function to allow for programmatic refetching
-  };
 }
 
 export default useUser;