"use client";

import { useQuery, useMutation, useQueryClient } from "@tanstack/react-query";
import { apiGet, apiSend } from "@/lib/api-config";
<<<<<<< HEAD
import type { Post } from '@/interface/community/post-interface';
=======
import { Group } from "@/interface/community/group-interface";
import { Post } from "@/interface/community/post-interface";
import { GroupMember } from "@/interface/community/group-member-interface";
>>>>>>> 1699cfbb

// API 路径常量
const COMMUNITY_API = {
  groups: "/api/community/groups",
  posts: "/api/community/posts",
  groupDetail: (slug: string) => `/api/community/groups/${slug}`,
  groupMembers: (slug: string) => `/api/community/groups/${slug}/members`,
  groupPosts: (slug: string) => `/api/community/groups/${slug}/posts`,
  postDetail: (groupSlug: string, postSlug: string) => `/api/community/groups/${groupSlug}/posts/${postSlug}`,
  groupAccess: (slug: string) => `/api/community/groups/${slug}/access`,
};

// Groups hooks
export const useGroups = () => {
  const queryClient = useQueryClient();

  const {
    data: groups,
    isLoading,
    isError,
    error,
  } = useQuery<Group[], Error>({
    queryKey: ["communityGroups"],
    queryFn: () => apiGet<Group[]>(COMMUNITY_API.groups),
    staleTime: 1000 * 60 * 5, // 缓存 5 分钟
  });

  const {
    mutate: createGroup,
    isPending: isCreatingGroup,
    error: createGroupError,
  } = useMutation({
    mutationFn: (newGroup: { name: string; description?: string; slug: string; visibility?: "public" | "private" }) =>
      apiSend<Group>({
        url: COMMUNITY_API.groups,
        method: "POST",
        body: newGroup,
      }),
    onSuccess: () => {
      queryClient.invalidateQueries({ queryKey: ["communityGroups"] });
    },
  });

  return {
    groups,
    isLoading,
    isError,
    error,
    createGroup,
    isCreatingGroup,
    createGroupError,
  };
};

// Group detail hook
export const useGroup = (slug: string) => {
  const queryClient = useQueryClient();

  const {
    data: group,
    isLoading,
    isError,
    error,
  } = useQuery<Group, Error>({
    queryKey: ["communityGroup", slug],
    queryFn: () => apiGet<Group>(COMMUNITY_API.groupDetail(slug)),
    staleTime: 1000 * 60 * 2, // 缓存 2 分钟
  });

  const {
    mutate: updateGroup,
    isPending: isUpdatingGroup,
    error: updateGroupError,
  } = useMutation({
    mutationFn: (updates: { name?: string; description?: string; visibility?: "public" | "private" }) =>
      apiSend<Group>({
        url: COMMUNITY_API.groupDetail(slug),
        method: "PUT",
        body: updates,
      }),
    onSuccess: () => {
      queryClient.invalidateQueries({ queryKey: ["communityGroup", slug] });
      queryClient.invalidateQueries({ queryKey: ["communityGroups"] });
    },
  });

  const {
    mutate: deleteGroup,
    isPending: isDeletingGroup,
    error: deleteGroupError,
  } = useMutation({
    mutationFn: () =>
      apiSend({
        url: COMMUNITY_API.groupDetail(slug),
        method: "DELETE",
      }),
    onSuccess: () => {
      queryClient.invalidateQueries({ queryKey: ["communityGroups"] });
    },
  });

  return {
    group,
    isLoading,
    isError,
    error,
    updateGroup,
    isUpdatingGroup,
    updateGroupError,
    deleteGroup,
    isDeletingGroup,
    deleteGroupError,
  };
};

// Group membership hooks
export const useGroupMembers = (slug: string) => {
  const queryClient = useQueryClient();

  const {
    data: members,
    isLoading,
    isError,
    error,
  } = useQuery<GroupMember[], Error>({
    queryKey: ["groupMembers", slug],
    queryFn: () => apiGet<GroupMember[]>(COMMUNITY_API.groupMembers(slug)),
    staleTime: 1000 * 60 * 2,
  });

  const {
    mutate: joinGroup,
    isPending: isJoining,
    error: joinError,
  } = useMutation({
    mutationFn: () =>
      apiSend({
        url: COMMUNITY_API.groupMembers(slug),
        method: "POST",
      }),
    onSuccess: () => {
      queryClient.invalidateQueries({ queryKey: ["groupMembers", slug] });
      queryClient.invalidateQueries({ queryKey: ["communityGroup", slug] });
      queryClient.invalidateQueries({ queryKey: ["communityGroups"] });
    },
  });

  const {
    mutate: leaveGroup,
    isPending: isLeaving,
    error: leaveError,
  } = useMutation({
    mutationFn: () =>
      apiSend({
        url: COMMUNITY_API.groupMembers(slug),
        method: "DELETE",
      }),
    onSuccess: () => {
      queryClient.invalidateQueries({ queryKey: ["groupMembers", slug] });
      queryClient.invalidateQueries({ queryKey: ["communityGroup", slug] });
      queryClient.invalidateQueries({ queryKey: ["communityGroups"] });
    },
  });

  return {
    members,
    isLoading,
    isError,
    error,
    joinGroup,
    isJoining,
    joinError,
    leaveGroup,
    isLeaving,
    leaveError,
  };
};

// Group posts hooks
export const useGroupPosts = (slug: string) => {
  const queryClient = useQueryClient();

  const {
    data: posts,
    isLoading,
    isError,
    error,
  } = useQuery<Post[], Error>({
    queryKey: ["groupPosts", slug],
    queryFn: () => apiGet<Post[]>(COMMUNITY_API.groupPosts(slug)),
    staleTime: 1000 * 60 * 1,
  });

  const {
    mutate: createPost,
    isPending: isCreatingPost,
    error: createPostError,
  } = useMutation({
    mutationFn: (newPost: { title: string; body: string }) =>
      apiSend<Post>({
        url: COMMUNITY_API.groupPosts(slug),
        method: "POST",
        body: newPost,
      }),
    onSuccess: () => {
      queryClient.invalidateQueries({ queryKey: ["groupPosts", slug] });
      queryClient.invalidateQueries({ queryKey: ["communityPosts"] });
    },
  });

  return {
    posts,
    isLoading,
    isError,
    error,
    createPost,
    isCreatingPost,
    createPostError,
  };
};

// Individual post hook
export const usePost = (groupSlug: string, postSlug: string) => {
  const queryClient = useQueryClient();

  const {
    data: post,
    isLoading,
    isError,
    error,
  } = useQuery<Post, Error>({
    queryKey: ["post", groupSlug, postSlug],
    queryFn: () => apiGet<Post>(COMMUNITY_API.postDetail(groupSlug, postSlug)),
    staleTime: 1000 * 60 * 1,
  });

  const {
    mutate: updatePost,
    isPending: isUpdatingPost,
    error: updatePostError,
  } = useMutation({
    mutationFn: (updates: { title: string; body: string }) =>
      apiSend<Post>({
        url: COMMUNITY_API.postDetail(groupSlug, postSlug),
        method: "PUT",
        body: updates,
      }),
    onSuccess: () => {
      queryClient.invalidateQueries({ queryKey: ["post", groupSlug, postSlug] });
      queryClient.invalidateQueries({ queryKey: ["groupPosts", groupSlug] });
      queryClient.invalidateQueries({ queryKey: ["communityPosts"] });
    },
  });

  const {
    mutate: deletePost,
    isPending: isDeletingPost,
    error: deletePostError,
  } = useMutation({
    mutationFn: () =>
      apiSend({
        url: COMMUNITY_API.postDetail(groupSlug, postSlug),
        method: "DELETE",
      }),
    onSuccess: () => {
      queryClient.invalidateQueries({ queryKey: ["groupPosts", groupSlug] });
      queryClient.invalidateQueries({ queryKey: ["communityPosts"] });
    },
  });

  return {
    post,
    isLoading,
    isError,
    error,
    updatePost,
    isUpdatingPost,
    updatePostError,
    deletePost,
    isDeletingPost,
    deletePostError,
  };
};

// Popular posts hook for main feed
export const usePopularPosts = () => {
  const {
    data: posts,
    isLoading,
    isError,
    error,
  } = useQuery<Post[], Error>({
    queryKey: ["popularPosts"],
    queryFn: () => apiGet<Post[]>(`${COMMUNITY_API.posts}?sort=popular`),
    staleTime: 1000 * 60 * 2,
    refetchOnWindowFocus: true,
  });

  return {
    posts,
    isLoading,
    isError,
    error,
  };
};

// User's groups hook
export const useUserGroups = () => {
  const {
    data: groups,
    isLoading,
    isError,
    error,
  } = useQuery<Group[], Error>({
    queryKey: ["userGroups"],
    queryFn: () => apiGet<Group[]>(`${COMMUNITY_API.groups}?filter=joined`),
    staleTime: 1000 * 60 * 5,
  });

  return {
    groups,
    isLoading,
    isError,
    error,
  };
};

// Suggested groups hook
export const useSuggestedGroups = () => {
  const {
    data: groups,
    isLoading,
    isError,
    error,
  } = useQuery<Group[], Error>({
    queryKey: ["suggestedGroups"],
    queryFn: () => apiGet<Group[]>(`${COMMUNITY_API.groups}?filter=suggested&limit=5`),
    staleTime: 1000 * 60 * 10,
  });

  return {
    groups,
    isLoading,
    isError,
    error,
  };
};

// Group access check hook
export const useGroupAccess = (slug: string) => {
  const {
    data: accessData,
    isLoading,
    isError,
    error,
  } = useQuery<{ group: Group; canPost: boolean }, Error>({
    queryKey: ["groupAccess", slug],
    queryFn: () => apiGet<{ group: Group; canPost: boolean }>(`${COMMUNITY_API.groupDetail(slug)}/access`),
    staleTime: 1000 * 60 * 2,
  });

  return {
    group: accessData?.group,
    canPost: accessData?.canPost,
    isLoading,
    isError,
    error,
  };
};

// Legacy community posts hook (for backward compatibility)
export const useCommunity = () => {
  const queryClient = useQueryClient();

  const {
    data: posts,
    isLoading,
    isError,
    error,
  } = useQuery<Post[], Error>({
    queryKey: ["communityPosts"],
    queryFn: () => apiGet<Post[]>(COMMUNITY_API.posts),
    staleTime: 1000 * 60 * 1,
    refetchOnWindowFocus: true,
  });

  const {
    mutate: addPost,
    isPending: isAddingPost,
    error: addPostError,
  } = useMutation({
    mutationFn: (newPost: { title: string; body: string }) =>
      apiSend<Post>({
        url: COMMUNITY_API.posts,
        method: "POST",
        body: newPost,
      }),
    onSuccess: () => {
      queryClient.invalidateQueries({ queryKey: ["communityPosts"] });
    },
  });

  return {
    posts,
    isLoading,
    isError,
    error,
    addPost,
    isAddingPost,
    addPostError,
  };
};<|MERGE_RESOLUTION|>--- conflicted
+++ resolved
@@ -2,13 +2,9 @@
 
 import { useQuery, useMutation, useQueryClient } from "@tanstack/react-query";
 import { apiGet, apiSend } from "@/lib/api-config";
-<<<<<<< HEAD
-import type { Post } from '@/interface/community/post-interface';
-=======
 import { Group } from "@/interface/community/group-interface";
 import { Post } from "@/interface/community/post-interface";
 import { GroupMember } from "@/interface/community/group-member-interface";
->>>>>>> 1699cfbb
 
 // API 路径常量
 const COMMUNITY_API = {
