--- conflicted
+++ resolved
@@ -1,14 +1,10 @@
 "use client";
 
 import { QueryClient, QueryClientProvider } from "@tanstack/react-query";
-<<<<<<< HEAD
 import { NextIntlClientProvider } from "next-intl";
 import { ReactNode, useEffect, useState } from "react";
 import { usePathname } from "next/navigation";
-=======
-import { ReactNode, useState } from "react";
 import { AuthProvider } from "@/components/auth-provider";
->>>>>>> 5121c1f1
 
 export function Providers({ children }: { children: ReactNode }) {
   const [queryClient] = useState(() => new QueryClient());
@@ -19,7 +15,7 @@
   // Dynamically detect locale & load messages
   useEffect(() => {
     const segments = pathname.split("/");
-    const currentLocale = segments[1] || "en"; // Default to "en" if missing
+    const currentLocale = segments[1] || "en"; /
 
     setLocale(currentLocale);
 
@@ -31,18 +27,13 @@
       });
   }, [pathname]);
 
-  // Avoid rendering until messages are loaded
   if (!messages) return null;
 
   return (
     <QueryClientProvider client={queryClient}>
-<<<<<<< HEAD
       <NextIntlClientProvider locale={locale} messages={messages}>
-        {children}
+        <AuthProvider>{children}</AuthProvider>
       </NextIntlClientProvider>
-=======
-      <AuthProvider>{children}</AuthProvider>
->>>>>>> 5121c1f1
     </QueryClientProvider>
   );
 }