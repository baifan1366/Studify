--- conflicted
+++ resolved
@@ -7,27 +7,9 @@
 import { AlertCircle } from "lucide-react";
 import { CommunityQuiz } from "@/interface/community/quiz-interface";
 
-<<<<<<< HEAD
-const mockQuiz: Omit<CommunityQuiz, "likes" | "comments" | "attempts"> = {
-  id: 1,
-  slug: "advanced-calculus-challenge",
-  title: "Advanced Calculus Challenge",
-  author: {
-    display_name: "John Doe",
-    avatar_url: "https://github.com/shadcn.png",
-  },
-  description: "This quiz is designed to push your calculus skills...",
-  tags: ["Calculus", "Mathematics", "Advanced", "STEM"],
-  difficulty: 3,
-  max_attempts: 5,
-  visibility: "public",
-  quiz_mode: "practice",
-};
-=======
 export default function QuizDetailPage() {
   const { quizSlug } = useParams<{ quizSlug: string }>();
   const { data: quiz, isLoading, error } = useQuiz(quizSlug);
->>>>>>> 5c6923b6
 
   if (isLoading) {
     return (
