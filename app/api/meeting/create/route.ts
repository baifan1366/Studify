--- conflicted
+++ resolved
@@ -1,30 +1,16 @@
 import { NextRequest, NextResponse } from 'next/server';
 import { createServerClient } from '@/utils/supabase/server';
 import { authorize } from '@/utils/auth/server-guard';
-<<<<<<< HEAD
-// import { AccessToken } from 'livekit-server-sdk';
-=======
-import { AccessToken } from '@/lib/stubs/livekit-server-sdk';
->>>>>>> 3a76b4c6
+import { AccessToken, RoomServiceClient } from 'livekit-server-sdk';
 import { v4 as uuidv4 } from 'uuid';
 
 // 创建会议API路由
 export async function POST(req: NextRequest) {
   try {
     // 验证用户身份
-<<<<<<< HEAD
-    const authResult = await authorize('student');
-    if (authResult instanceof NextResponse) {
-      return authResult;
-    }
-    const user = authResult.user;
-    if (!user) {
-      return NextResponse.json({ error: '未授权访问' }, { status: 401 });
-=======
     const authResult = await authorize('tutor');
     if (authResult instanceof NextResponse) {
       return authResult;
->>>>>>> 3a76b4c6
     }
     const user = authResult.user;
 
@@ -42,32 +28,58 @@
     // 生成唯一的会议ID
     const meetingId = uuidv4();
 
-<<<<<<< HEAD
-    // TODO: Implement LiveKit token generation when livekit-server-sdk is available
-    // For now, create a placeholder token
-    const token = 'placeholder-token';
-=======
-    // 创建LiveKit访问令牌
+    // 验证LiveKit配置
     const apiKey = process.env.LIVEKIT_API_KEY;
     const apiSecret = process.env.LIVEKIT_API_SECRET;
+    const wsUrl = process.env.LIVEKIT_WS_URL;
 
-    if (!apiKey || !apiSecret) {
+    if (!apiKey || !apiSecret || !wsUrl) {
+      console.error('LiveKit配置缺失:', { apiKey: !!apiKey, apiSecret: !!apiSecret, wsUrl: !!wsUrl });
       return NextResponse.json({ error: 'LiveKit配置缺失' }, { status: 500 });
     }
 
-    // 创建访问令牌，绑定用户角色
+    // 初始化LiveKit Room Service客户端
+    const roomService = new RoomServiceClient(wsUrl, apiKey, apiSecret);
+
+    // 创建或获取房间
+    try {
+      await roomService.createRoom({
+        name: meetingId,
+        emptyTimeout: 10 * 60, // 10分钟空房间超时
+        maxParticipants: 50,
+      });
+    } catch (error: any) {
+      // 如果房间已存在，继续执行
+      if (!error.message?.includes('already exists')) {
+        console.error('创建LiveKit房间失败:', error);
+        return NextResponse.json({ error: '创建会议房间失败' }, { status: 500 });
+      }
+    }
+
+    // 创建访问令牌
     const at = new AccessToken(apiKey, apiSecret, {
       identity: userId,
-      name: authResult.payload.name || userId,
+      name: user.user?.user_metadata?.full_name || user.user?.email || userId,
     });
 
-    // 设置房间名和TTL（24小时）
-    at.addGrant({ roomJoin: true, room: meetingId, canPublish: role === 'teacher', canSubscribe: true });
-    const token = at.toJwt();
->>>>>>> 3a76b4c6
+    // 根据角色设置权限
+    const canPublish = role === 'teacher' || role === 'tutor';
+    const canPublishData = true;
+    
+    at.addGrant({
+      roomJoin: true,
+      room: meetingId,
+      canPublish,
+      canPublishData,
+      canSubscribe: true,
+    });
+
+    // 设置令牌有效期（24小时）
+    at.ttl = '24h';
+    const token = await at.toJwt();
 
     // 构建会议URL
-    const meetingUrl = `${process.env.SITE_URL}/classroom/meeting/${meetingId}?token=${token}`;
+    const meetingUrl = `${process.env.NEXT_PUBLIC_SITE_URL || process.env.SITE_URL}/classroom/meeting/${meetingId}?token=${encodeURIComponent(token)}`;
 
     // 在数据库中创建会议记录
     const { data: meetingData, error: meetingError } = await supabase
@@ -118,10 +130,14 @@
     }
 
     return NextResponse.json({
+      success: true,
       meetingId,
       meetingUrl,
+      token,
+      wsUrl,
       role,
       sessionId: meetingData.id,
+      roomName: meetingId,
     });
   } catch (error) {
     console.error('创建会议失败:', error);
