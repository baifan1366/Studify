<<<<<<< HEAD
-- =========================
-- STUDIFY CONSOLIDATED DATABASE SCHEMA
-- Generated: 2025-01-20
-- Combines: database.sql + function.sql + all migrations
-- =========================

-- Ensure required extensions are available
CREATE EXTENSION IF NOT EXISTS "uuid-ossp";
CREATE EXTENSION IF NOT EXISTS "pg_trgm";
CREATE EXTENSION IF NOT EXISTS "pgcrypto";
CREATE EXTENSION IF NOT EXISTS "vector";

-- Keep everything in public schema
SET search_path = public;

-- =========================
-- CORE PROFILES TABLE (Enhanced)
-- =========================
CREATE TABLE IF NOT EXISTS profiles (
  id bigserial PRIMARY KEY,
  public_id uuid NOT NULL DEFAULT uuid_generate_v4(),
  user_id uuid NOT NULL UNIQUE REFERENCES auth.users(id) ON DELETE CASCADE,
  display_name text,
  full_name text,
  display_name text,
  email text,
  role text NOT NULL CHECK (role IN ('admin','student','tutor')),
  avatar_url text,
  bio text,
  timezone text DEFAULT 'Asia/Kuala_Lumpur',
  currency text DEFAULT 'MYR' CHECK (currency IN ('MYR', 'USD', 'EUR', 'GBP', 'SGD', 'JPY', 'CNY', 'THB', 'IDR', 'VND')),
  status text NOT NULL CHECK (status IN ('active','banned')) DEFAULT 'active',
  banned_reason text,
  banned_at timestamptz,
  points int NOT NULL DEFAULT 0,
  onboarded boolean NOT NULL DEFAULT false,
  onboarded_step int DEFAULT 0 CHECK (onboarded_step >= 0 AND onboarded_step <= 3),
  
  -- Enhanced profile fields for settings functionality
  preferences jsonb DEFAULT '{}',
  theme text DEFAULT 'system' CHECK (theme IN ('light', 'dark', 'system')),
  language text DEFAULT 'en',
  notification_settings jsonb DEFAULT '{
    "email_notifications": true,
    "push_notifications": true,
    "course_updates": true,
    "community_updates": false,
    "marketing_emails": false,
    "classroom_notifications": true,
    "assignment_reminders": true,
    "live_session_alerts": true,
    "grade_notifications": true,
    "community_mentions": true,
    "direct_messages": true,
    "system_announcements": true,
    "marketing_notifications": false,
    "digest_frequency": "daily"
  }',
  privacy_settings jsonb DEFAULT '{
    "profile_visibility": "public",
    "show_email": false,
    "show_progress": true,
    "data_collection": true
  }',
  two_factor_enabled boolean DEFAULT false,
  email_verified boolean DEFAULT false,
  profile_completion int DEFAULT 0 CHECK (profile_completion >= 0 AND profile_completion <= 100),
  
  -- OneSignal integration
  onesignal_player_id text,
  onesignal_external_id text,
  push_subscription_status text DEFAULT 'unknown' CHECK (push_subscription_status IN ('subscribed', 'unsubscribed', 'unknown')),
  
  -- Timestamps
  is_deleted boolean NOT NULL DEFAULT false,
  created_at timestamptz NOT NULL DEFAULT now(),
  updated_at timestamptz NOT NULL DEFAULT now(),
  last_login timestamptz,
  deleted_at timestamptz
);

-- =========================
-- CORE SYSTEM TABLES
-- =========================
CREATE TABLE IF NOT EXISTS notifications (
  id bigserial PRIMARY KEY,
  public_id uuid NOT NULL DEFAULT uuid_generate_v4(),
  user_id bigint NOT NULL REFERENCES profiles(id) ON DELETE CASCADE,
  kind text NOT NULL,
  payload jsonb NOT NULL DEFAULT '{}',
  category_id bigint, -- Will reference notification_categories later
  is_read boolean NOT NULL DEFAULT false,
  is_deleted boolean NOT NULL DEFAULT false,
  created_at timestamptz NOT NULL DEFAULT now(),
  updated_at timestamptz NOT NULL DEFAULT now(),
  deleted_at timestamptz
);

CREATE TABLE IF NOT EXISTS audit_log (
  id bigserial PRIMARY KEY,
  public_id uuid NOT NULL DEFAULT uuid_generate_v4(),
  actor_id bigint REFERENCES profiles(id),
  action text NOT NULL,
  subject_type text,
  subject_id text,
  meta jsonb NOT NULL DEFAULT '{}',
  created_at timestamptz NOT NULL DEFAULT now()
);

CREATE TABLE IF NOT EXISTS checkins (
  id bigserial PRIMARY KEY,
  public_id uuid NOT NULL DEFAULT uuid_generate_v4(),
  user_id bigint NOT NULL REFERENCES profiles(id) ON DELETE CASCADE,
  checkin_at timestamptz NOT NULL DEFAULT now(),
  is_deleted boolean NOT NULL DEFAULT false,
  created_at timestamptz NOT NULL DEFAULT now(),
  updated_at timestamptz NOT NULL DEFAULT now(),
  deleted_at timestamptz
);

CREATE TABLE IF NOT EXISTS report (
  id bigserial PRIMARY KEY,
  public_id uuid NOT NULL DEFAULT uuid_generate_v4(),
  reporter_id bigint REFERENCES profiles(id),
  subject_type text NOT NULL,
  subject_id text NOT NULL,
  reason text,
  status text NOT NULL CHECK (status IN ('open','reviewing','resolved','rejected')) DEFAULT 'open',
  is_deleted boolean NOT NULL DEFAULT false,
  created_at timestamptz NOT NULL DEFAULT now(),
  updated_at timestamptz NOT NULL DEFAULT now(),
  deleted_at timestamptz
);

CREATE TABLE IF NOT EXISTS action (
  id bigserial PRIMARY KEY,
  public_id uuid NOT NULL DEFAULT uuid_generate_v4(),
  report_id bigint REFERENCES report(id) ON DELETE SET NULL,
  actor_id bigint REFERENCES profiles(id),
  action text NOT NULL, -- hide, delete, warn, ban
  notes text,
  is_deleted boolean NOT NULL DEFAULT false,
  created_at timestamptz NOT NULL DEFAULT now(),
  updated_at timestamptz NOT NULL DEFAULT now(),
  deleted_at timestamptz
);

CREATE TABLE IF NOT EXISTS ban (
  id bigserial PRIMARY KEY,
  public_id uuid NOT NULL DEFAULT uuid_generate_v4(),
  target_id bigint NOT NULL,
  reason text,
  target_type text NOT NULL CHECK (target_type IN ('post', 'chat', 'comment', 'course', 'user', 'other')) DEFAULT 'user',
  status text NOT NULL CHECK (status IN ('approved','pending', 'rejected')) DEFAULT 'pending',
  expires_at timestamptz,
  message text,
  is_deleted boolean NOT NULL DEFAULT false,
  created_at timestamptz NOT NULL DEFAULT now(),
  updated_at timestamptz NOT NULL DEFAULT now(),
  deleted_at timestamptz
);

-- =========================
-- AI SYSTEM TABLES
-- =========================
CREATE TABLE IF NOT EXISTS ai_agent (
  id bigserial PRIMARY KEY,
  public_id uuid NOT NULL DEFAULT uuid_generate_v4(),
  name text NOT NULL,
  owner_id bigint REFERENCES profiles(id),
  purpose text,
  config jsonb NOT NULL DEFAULT '{}',
  is_deleted boolean NOT NULL DEFAULT false,
  created_at timestamptz NOT NULL DEFAULT now(),
  updated_at timestamptz NOT NULL DEFAULT now(),
  deleted_at timestamptz
);

CREATE TABLE IF NOT EXISTS ai_run (
  id bigserial PRIMARY KEY,
  public_id uuid NOT NULL DEFAULT uuid_generate_v4(),
  agent_id bigint NOT NULL REFERENCES ai_agent(id) ON DELETE CASCADE,
  requester_id bigint REFERENCES profiles(id),
  input jsonb NOT NULL,
  output jsonb,
  status text NOT NULL CHECK (status IN ('queued','running','succeeded','failed','needs_review')) DEFAULT 'queued',
  reviewed_by bigint REFERENCES profiles(id),
  reviewed_at timestamptz,
  review_note text,
  is_deleted boolean NOT NULL DEFAULT false,
  created_at timestamptz NOT NULL DEFAULT now(),
  updated_at timestamptz NOT NULL DEFAULT now(),
  deleted_at timestamptz
);
-- =========================
-- COURSE SYSTEM TABLES (Part 2)
-- =========================

CREATE TABLE IF NOT EXISTS course_attachments (
  id bigserial PRIMARY KEY,
  public_id uuid NOT NULL DEFAULT uuid_generate_v4(),
  owner_id bigint NOT NULL REFERENCES profiles(id) ON DELETE RESTRICT,
  title text NOT NULL,
  url text,
  type text DEFAULT 'other',
  cloudinary_hls_url text,
  cloudinary_mp3 text,
  cloudinary_processed_at timestamptz,
  cloudinary_public_id text,
  size int,
  is_deleted boolean NOT NULL DEFAULT false,
  created_at timestamptz NOT NULL DEFAULT now(),
  updated_at timestamptz NOT NULL DEFAULT now(),
  deleted_at timestamptz
);

CREATE TABLE IF NOT EXISTS course (
  id bigserial PRIMARY KEY,
  public_id uuid NOT NULL DEFAULT uuid_generate_v4(),
  owner_id bigint NOT NULL REFERENCES profiles(id) ON DELETE RESTRICT,
  title text NOT NULL,
  description text,
  slug text UNIQUE,
  video_intro_url text,
  requirements text[],
  learning_objectives text[],
  category text,
  language text DEFAULT 'en',
  certificate_template text,
  auto_create_classroom boolean DEFAULT true,
  auto_create_community boolean DEFAULT true,
  visibility text NOT NULL CHECK (visibility IN ('public','private','unlisted')) DEFAULT 'private',
  price_cents int DEFAULT 0,
  currency text DEFAULT 'MYR',
  tags text[] DEFAULT '{}',
  thumbnail_url text,
  level text CHECK (level IN ('beginner','intermediate','advanced')) DEFAULT 'beginner',
  total_lessons int DEFAULT 0,
  total_duration_minutes int DEFAULT 0,
  average_rating numeric(3,2) DEFAULT 0,
  total_students int DEFAULT 0,
  is_free boolean NOT NULL DEFAULT false,
  status text CHECK(status IN ('active', 'pending', 'inactive', 'ban', 'rejected')) DEFAULT 'inactive',
  rejected_message text,
  community_group_public_id UUID, -- Forward reference, will be created later
  is_deleted boolean NOT NULL DEFAULT false,
  created_at timestamptz NOT NULL DEFAULT now(),
  updated_at timestamptz NOT NULL DEFAULT now(),
  deleted_at timestamptz
);

CREATE TABLE IF NOT EXISTS course_module (
  id bigserial PRIMARY KEY,
  public_id uuid NOT NULL DEFAULT uuid_generate_v4(),
  course_id bigint NOT NULL REFERENCES course(id) ON DELETE CASCADE,
  title text NOT NULL,
  position int NOT NULL DEFAULT 1,
  is_deleted boolean NOT NULL DEFAULT false,
  created_at timestamptz NOT NULL DEFAULT now(),
  updated_at timestamptz NOT NULL DEFAULT now(),
  deleted_at timestamptz
);

CREATE TABLE IF NOT EXISTS course_lesson (
  id bigserial PRIMARY KEY,
  public_id uuid NOT NULL DEFAULT uuid_generate_v4(),
  course_id bigint NOT NULL REFERENCES course(id) ON DELETE CASCADE,
  module_id bigint REFERENCES course_module(id) ON DELETE SET NULL,
  title text NOT NULL,
  slug text,
  position int DEFAULT 1,
  description text,
  is_preview boolean DEFAULT false,
  transcript text,
  attachments jsonb DEFAULT '[]'::jsonb,
  kind text NOT NULL CHECK (kind IN ('video','live','document','quiz','assignment','whiteboard')),
  content_url text,
  duration_sec int,
  live_session_id bigint, -- Forward reference
  is_deleted boolean NOT NULL DEFAULT false,
  created_at timestamptz NOT NULL DEFAULT now(),
  updated_at timestamptz NOT NULL DEFAULT now(),
  deleted_at timestamptz
);

CREATE TABLE IF NOT EXISTS course_enrollment (
  id bigserial PRIMARY KEY,
  public_id uuid NOT NULL DEFAULT uuid_generate_v4(),
  course_id bigint NOT NULL REFERENCES course(id) ON DELETE CASCADE,
  user_id bigint NOT NULL REFERENCES profiles(id) ON DELETE CASCADE,
  role text NOT NULL CHECK (role IN ('student','tutor','owner','assistant')) DEFAULT 'student',
  status text NOT NULL CHECK (status IN ('active','completed','dropped','locked')) DEFAULT 'active',
  started_at timestamptz NOT NULL DEFAULT now(),
  completed_at timestamptz,
  created_at timestamptz NOT NULL DEFAULT now(),
  updated_at timestamptz NOT NULL DEFAULT now(),
  UNIQUE (course_id, user_id)
);

CREATE TABLE IF NOT EXISTS course_progress (
  id bigserial PRIMARY KEY,
  public_id uuid NOT NULL DEFAULT uuid_generate_v4(),
  user_id bigint NOT NULL REFERENCES profiles(id) ON DELETE CASCADE,
  lesson_id bigint NOT NULL REFERENCES course_lesson(id) ON DELETE CASCADE,
  state text NOT NULL CHECK (state IN ('not_started','in_progress','completed')) DEFAULT 'not_started',
  progress_pct numeric(5,2) NOT NULL DEFAULT 0,
  ai_recommendation jsonb DEFAULT '{}'::jsonb,
  time_spent_sec int DEFAULT 0,
  completion_date timestamptz,
  last_seen_at timestamptz,
  created_at timestamptz NOT NULL DEFAULT now(),
  updated_at timestamptz NOT NULL DEFAULT now(),
  UNIQUE (user_id, lesson_id)
);

CREATE TABLE IF NOT EXISTS course_chapter (
  id bigserial PRIMARY KEY,
  lesson_id bigint NOT NULL REFERENCES course_lesson(id) ON DELETE CASCADE,
  title text NOT NULL,
  description text,
  start_time_sec int,
  end_time_sec int,
  order_index int NOT NULL DEFAULT 1,
  is_deleted boolean NOT NULL DEFAULT false,
  created_at timestamptz DEFAULT now(),
  updated_at timestamptz DEFAULT now(),
  deleted_at timestamptz
);

-- Course Reviews
CREATE TABLE IF NOT EXISTS course_reviews (
  id bigserial PRIMARY KEY,
  public_id uuid NOT NULL DEFAULT uuid_generate_v4(),
  course_id bigint NOT NULL REFERENCES course(id) ON DELETE CASCADE,
  user_id bigint NOT NULL REFERENCES profiles(id) ON DELETE CASCADE,
  rating int NOT NULL CHECK (rating BETWEEN 1 AND 5),
  comment text,
  is_deleted boolean NOT NULL DEFAULT false,
  created_at timestamptz NOT NULL DEFAULT now(),
  updated_at timestamptz NOT NULL DEFAULT now(),
  deleted_at timestamptz,
  UNIQUE (course_id, user_id)
);

-- Course Products and Orders
CREATE TABLE IF NOT EXISTS course_product (
  id bigserial PRIMARY KEY,
  public_id uuid NOT NULL DEFAULT uuid_generate_v4(),
  kind text NOT NULL CHECK (kind IN ('course','plugin','resource')),
  ref_id bigint,
  title text NOT NULL,
  price_cents int NOT NULL,
  currency text NOT NULL DEFAULT 'MYR',
  metadata jsonb DEFAULT '{}'::jsonb,
  is_active boolean NOT NULL DEFAULT true,
  is_deleted boolean NOT NULL DEFAULT false,
  created_at timestamptz NOT NULL DEFAULT now(),
  updated_at timestamptz NOT NULL DEFAULT now(),
  deleted_at timestamptz
);

CREATE TABLE IF NOT EXISTS course_order (
  id bigserial PRIMARY KEY,
  public_id uuid NOT NULL DEFAULT uuid_generate_v4(),
  buyer_id bigint NOT NULL REFERENCES profiles(id) ON DELETE RESTRICT,
  status text NOT NULL CHECK (status IN ('pending','paid','failed','refunded')) DEFAULT 'pending',
  total_cents int NOT NULL DEFAULT 0,
  currency text NOT NULL DEFAULT 'MYR',
  meta jsonb NOT NULL DEFAULT '{}',
  is_deleted boolean NOT NULL DEFAULT false,
  created_at timestamptz NOT NULL DEFAULT now(),
  updated_at timestamptz NOT NULL DEFAULT now(),
  deleted_at timestamptz
);

CREATE TABLE IF NOT EXISTS course_order_item (
  id bigserial PRIMARY KEY,
  public_id uuid NOT NULL DEFAULT uuid_generate_v4(),
  order_id bigint NOT NULL REFERENCES course_order(id) ON DELETE CASCADE,
  product_id bigint NOT NULL REFERENCES course_product(id) ON DELETE RESTRICT,
  quantity int NOT NULL DEFAULT 1,
  unit_price_cents int NOT NULL,
  subtotal_cents int NOT NULL,
  is_deleted boolean NOT NULL DEFAULT false,
  created_at timestamptz NOT NULL DEFAULT now(),
  updated_at timestamptz NOT NULL DEFAULT now(),
  deleted_at timestamptz
);

CREATE TABLE IF NOT EXISTS course_payment (
  id bigserial PRIMARY KEY,
  public_id uuid NOT NULL DEFAULT uuid_generate_v4(),
  order_id bigint NOT NULL REFERENCES course_order(id) ON DELETE CASCADE,
  provider text NOT NULL,
  provider_ref text,
  amount_cents int NOT NULL,
  status text NOT NULL CHECK (status IN ('pending','succeeded','failed','refunded')),
  is_deleted boolean NOT NULL DEFAULT false,
  created_at timestamptz NOT NULL DEFAULT now(),
  updated_at timestamptz NOT NULL DEFAULT now(),
  deleted_at timestamptz
);

-- Course Notes System
CREATE TABLE IF NOT EXISTS course_notes (
  id bigserial PRIMARY KEY,
  public_id uuid NOT NULL DEFAULT uuid_generate_v4(),
  user_id bigint NOT NULL REFERENCES profiles(id) ON DELETE CASCADE,
  lesson_id bigint NOT NULL REFERENCES course_lesson(id) ON DELETE CASCADE,
  timestamp_sec int, -- Video timestamp
  content text NOT NULL,
  ai_summary text, -- AI generated summary
  tags text[] DEFAULT '{}',
  is_deleted boolean NOT NULL DEFAULT false,
  created_at timestamptz NOT NULL DEFAULT now(),
  updated_at timestamptz NOT NULL DEFAULT now(),
  deleted_at timestamptz
);

-- Course Quiz System
CREATE TABLE IF NOT EXISTS course_quiz_question (
  id bigserial PRIMARY KEY,
  public_id uuid NOT NULL DEFAULT uuid_generate_v4(),
  user_id bigint NOT NULL REFERENCES profiles(id) ON DELETE CASCADE,
  lesson_id bigint NOT NULL REFERENCES course_lesson(id) ON DELETE CASCADE,
  question_text text NOT NULL,
  question_type text NOT NULL CHECK (question_type IN ('multiple_choice', 'true_false', 'short_answer', 'essay', 'fill_blank')),
  options jsonb, -- For multiple choice: ["Option A", "Option B", "Option C", "Option D"]
  correct_answer jsonb NOT NULL, -- For multiple choice: "A", for true/false: true/false, for text: "correct answer"
  explanation text,
  points int DEFAULT 1,
  difficulty int CHECK (difficulty BETWEEN 1 AND 5) DEFAULT 1,
  position int DEFAULT 1,
  is_deleted boolean NOT NULL DEFAULT false,
  created_at timestamptz NOT NULL DEFAULT now(),
  updated_at timestamptz NOT NULL DEFAULT now(),
  deleted_at timestamptz
);

CREATE TABLE IF NOT EXISTS course_quiz_submission (
  id bigserial PRIMARY KEY,
  public_id uuid NOT NULL DEFAULT uuid_generate_v4(),
  user_id bigint NOT NULL REFERENCES profiles(id) ON DELETE CASCADE,
  question_id bigint NOT NULL REFERENCES course_quiz_question(id) ON DELETE CASCADE,
  lesson_id bigint NOT NULL REFERENCES course_lesson(id) ON DELETE CASCADE,
  user_answer jsonb NOT NULL,
  is_correct boolean NOT NULL,
  points_earned int DEFAULT 0,
  time_taken_sec int,
  attempt_number int DEFAULT 1,
  submitted_at timestamptz NOT NULL DEFAULT now(),
  is_deleted boolean NOT NULL DEFAULT false,
  created_at timestamptz NOT NULL DEFAULT now(),
  updated_at timestamptz NOT NULL DEFAULT now(),
  deleted_at timestamptz,
  UNIQUE(user_id, question_id, attempt_number)
);
-- =========================
-- CLASSROOM SYSTEM TABLES (Part 3)
-- =========================

CREATE TABLE IF NOT EXISTS classroom (
  id bigserial PRIMARY KEY,
  public_id uuid NOT NULL DEFAULT uuid_generate_v4(),
  name text NOT NULL,
  description text,
  class_code text NOT NULL UNIQUE,
  owner_id bigint NOT NULL REFERENCES profiles(id) ON DELETE CASCADE,
  course_id bigint REFERENCES course(id) ON DELETE SET NULL,
  timezone text DEFAULT 'Asia/Kuala_Lumpur',
  status text DEFAULT 'active' CHECK (status IN ('active', 'archived', 'suspended')),
  is_deleted boolean NOT NULL DEFAULT false,
  created_at timestamptz NOT NULL DEFAULT now(),
  updated_at timestamptz NOT NULL DEFAULT now(),
  deleted_at timestamptz
);

CREATE TABLE IF NOT EXISTS classroom_member (
  id bigserial PRIMARY KEY,
  public_id uuid NOT NULL DEFAULT uuid_generate_v4(),
  classroom_id bigint NOT NULL REFERENCES classroom(id) ON DELETE CASCADE,
  user_id bigint NOT NULL REFERENCES profiles(id) ON DELETE CASCADE,
  role text NOT NULL CHECK (role IN ('owner','tutor','student')) DEFAULT 'student',
  joined_at timestamptz NOT NULL DEFAULT now(),
  is_deleted boolean NOT NULL DEFAULT false,
  created_at timestamptz NOT NULL DEFAULT now(),
  updated_at timestamptz NOT NULL DEFAULT now(),
  deleted_at timestamptz,
  UNIQUE (classroom_id, user_id)
);

CREATE TABLE IF NOT EXISTS classroom_live_session (
  id bigserial PRIMARY KEY,
  public_id uuid NOT NULL DEFAULT uuid_generate_v4(),
  classroom_id bigint NOT NULL REFERENCES classroom(id) ON DELETE CASCADE,
  title text NOT NULL,
  description text,
  scheduled_start timestamptz NOT NULL,
  scheduled_end timestamptz NOT NULL,
  actual_start timestamptz,
  actual_end timestamptz,
  status text NOT NULL CHECK (status IN ('scheduled','live','ended','cancelled')) DEFAULT 'scheduled',
  livekit_room_name text,
  host_id bigint NOT NULL REFERENCES profiles(id) ON DELETE RESTRICT,
  max_participants int,
  recording_enabled boolean DEFAULT false,
  chat_enabled boolean DEFAULT true,
  whiteboard_enabled boolean DEFAULT false,
  is_deleted boolean NOT NULL DEFAULT false,
  created_at timestamptz NOT NULL DEFAULT now(),
  updated_at timestamptz NOT NULL DEFAULT now(),
  deleted_at timestamptz
);

CREATE TABLE IF NOT EXISTS classroom_attendance (
  id bigserial PRIMARY KEY,
  public_id uuid NOT NULL DEFAULT uuid_generate_v4(),
  session_id bigint NOT NULL REFERENCES classroom_live_session(id) ON DELETE CASCADE,
  user_id bigint NOT NULL REFERENCES profiles(id) ON DELETE CASCADE,
  joined_at timestamptz,
  left_at timestamptz,
  duration_minutes int DEFAULT 0,
  is_deleted boolean NOT NULL DEFAULT false,
  created_at timestamptz NOT NULL DEFAULT now(),
  updated_at timestamptz NOT NULL DEFAULT now(),
  deleted_at timestamptz,
  UNIQUE (session_id, user_id)
);

CREATE TABLE IF NOT EXISTS classroom_assignment (
  id bigserial PRIMARY KEY,
  public_id uuid NOT NULL DEFAULT uuid_generate_v4(),
  classroom_id bigint NOT NULL REFERENCES classroom(id) ON DELETE CASCADE,
  title text NOT NULL,
  description text,
  attachments jsonb DEFAULT '[]'::jsonb,
  due_date timestamptz,
  max_score int DEFAULT 100,
  submission_type text CHECK (submission_type IN ('file','text','url','quiz')) DEFAULT 'file',
  is_deleted boolean NOT NULL DEFAULT false,
  created_at timestamptz NOT NULL DEFAULT now(),
  updated_at timestamptz NOT NULL DEFAULT now(),
  deleted_at timestamptz
);

CREATE TABLE IF NOT EXISTS classroom_assignment_submission (
  id bigserial PRIMARY KEY,
  public_id uuid NOT NULL DEFAULT uuid_generate_v4(),
  assignment_id bigint NOT NULL REFERENCES classroom_assignment(id) ON DELETE CASCADE,
  student_id bigint NOT NULL REFERENCES profiles(id) ON DELETE CASCADE,
  content text,
  attachments jsonb DEFAULT '[]'::jsonb,
  score int,
  feedback text,
  graded_by bigint REFERENCES profiles(id),
  graded_at timestamptz,
  status text CHECK (status IN ('draft','submitted','graded','returned')) DEFAULT 'draft',
  submitted_at timestamptz,
  is_deleted boolean NOT NULL DEFAULT false,
  created_at timestamptz NOT NULL DEFAULT now(),
  updated_at timestamptz NOT NULL DEFAULT now(),
  deleted_at timestamptz,
  UNIQUE (assignment_id, student_id)
);

-- Course Quiz Sessions
CREATE TABLE IF NOT EXISTS course_quiz_session (
  id bigserial PRIMARY KEY,
  public_id uuid NOT NULL DEFAULT uuid_generate_v4(),
  lesson_id bigint NOT NULL REFERENCES course_lesson(id) ON DELETE CASCADE,
  user_id bigint NOT NULL REFERENCES profiles(id) ON DELETE CASCADE,
  session_token text UNIQUE NOT NULL,
  status text CHECK (status IN ('active','completed','abandoned')) DEFAULT 'active',
  time_limit_minutes int,
  time_spent_seconds int DEFAULT 0,
  total_questions int DEFAULT 0,
  correct_answers int DEFAULT 0,
  total_score int DEFAULT 0,
  max_score int DEFAULT 0,
  started_at timestamptz NOT NULL DEFAULT now(),
  completed_at timestamptz,
  last_activity_at timestamptz NOT NULL DEFAULT now(),
  is_deleted boolean NOT NULL DEFAULT false,
  created_at timestamptz NOT NULL DEFAULT now(),
  updated_at timestamptz NOT NULL DEFAULT now(),
  deleted_at timestamptz
);

-- Mistake Book System
CREATE TABLE IF NOT EXISTS mistake_book (
  id bigserial PRIMARY KEY,
  public_id uuid NOT NULL DEFAULT uuid_generate_v4(),
  user_id bigint NOT NULL REFERENCES profiles(id) ON DELETE CASCADE,
  course_id bigint REFERENCES course(id) ON DELETE SET NULL,
  lesson_id bigint REFERENCES course_lesson(id) ON DELETE SET NULL,
  mistake_content text NOT NULL,
  analysis text,
  source_type text CHECK (source_type IN ('quiz','assignment','manual','course_quiz')) DEFAULT 'manual',
  knowledge_points text[],
  recommended_exercises jsonb,
  is_deleted boolean NOT NULL DEFAULT false,
  created_at timestamptz NOT NULL DEFAULT now(),
  updated_at timestamptz NOT NULL DEFAULT now(),
  deleted_at timestamptz
);

-- Learning Path System
CREATE TABLE IF NOT EXISTS learning_path (
  id bigserial PRIMARY KEY,
  public_id uuid NOT NULL DEFAULT uuid_generate_v4(),
  user_id bigint NOT NULL REFERENCES profiles(id) ON DELETE CASCADE,
  goal text NOT NULL,
  duration integer NOT NULL, -- in days
  progress numeric(5,2) DEFAULT 0,
  is_active boolean NOT NULL DEFAULT true,
  is_deleted boolean NOT NULL DEFAULT false,
  created_at timestamptz NOT NULL DEFAULT now(),
  updated_at timestamptz NOT NULL DEFAULT now(),
  deleted_at timestamptz
);

CREATE TABLE IF NOT EXISTS milestone (
  id bigserial PRIMARY KEY,
  public_id uuid NOT NULL DEFAULT uuid_generate_v4(),
  path_id bigint NOT NULL REFERENCES learning_path(id) ON DELETE CASCADE,
  title text NOT NULL,
  description text,
  order_index integer NOT NULL,
  status text NOT NULL CHECK (status IN ('locked','in-progress','completed')) DEFAULT 'locked',
  resource_type text,
  resource_id bigint,
  prerequisites jsonb,
  reward jsonb,
  is_deleted boolean NOT NULL DEFAULT false,
  created_at timestamptz NOT NULL DEFAULT now(),
  updated_at timestamptz NOT NULL DEFAULT now(),
  deleted_at timestamptz
);

-- =========================
-- COMMUNITY SYSTEM TABLES
-- =========================

CREATE TABLE IF NOT EXISTS community_group (
  id bigserial PRIMARY KEY,
  public_id uuid NOT NULL DEFAULT uuid_generate_v4() UNIQUE,
  name text NOT NULL,
  description text,
  slug text UNIQUE NOT NULL,
  visibility text CHECK (visibility IN ('public','private')) DEFAULT 'public',
  owner_id bigint NOT NULL REFERENCES profiles(id) ON DELETE CASCADE,
  is_deleted boolean NOT NULL DEFAULT false,
  created_at timestamptz NOT NULL DEFAULT now(),
  updated_at timestamptz NOT NULL DEFAULT now(),
  deleted_at timestamptz
);

CREATE TABLE IF NOT EXISTS community_group_member (
  id bigserial PRIMARY KEY,
  public_id uuid NOT NULL DEFAULT uuid_generate_v4(),
  group_id bigint NOT NULL REFERENCES community_group(id) ON DELETE CASCADE,
  user_id bigint NOT NULL REFERENCES profiles(id) ON DELETE CASCADE,
  role text CHECK (role IN ('owner','admin','member')) DEFAULT 'member',
  joined_at timestamptz NOT NULL DEFAULT now(),
  is_deleted boolean NOT NULL DEFAULT false,
  created_at timestamptz NOT NULL DEFAULT now(),
  updated_at timestamptz NOT NULL DEFAULT now(),
  deleted_at timestamptz,
  UNIQUE (group_id, user_id)
);

CREATE TABLE IF NOT EXISTS community_post (
  id bigserial PRIMARY KEY,
  public_id uuid UNIQUE NOT NULL DEFAULT uuid_generate_v4(),
  group_id bigint REFERENCES community_group(id) ON DELETE SET NULL,
  author_id bigint NOT NULL REFERENCES profiles(id) ON DELETE CASCADE,
  title text,
  body text,
  slug text NOT NULL,
  is_deleted boolean NOT NULL DEFAULT false,
  created_at timestamptz NOT NULL DEFAULT now(),
  updated_at timestamptz NOT NULL DEFAULT now(),
  deleted_at timestamptz,
  search_vector tsvector,
  UNIQUE (group_id, slug)
);

CREATE TABLE IF NOT EXISTS community_post_files (
  id UUID PRIMARY KEY DEFAULT uuid_generate_v4(),
  post_id UUID REFERENCES community_post(public_id) ON DELETE CASCADE,
  url TEXT NOT NULL,
  file_name TEXT NOT NULL,
  mime_type TEXT NOT NULL
);

CREATE TABLE IF NOT EXISTS community_comment (
  id bigserial PRIMARY KEY,
  public_id uuid NOT NULL DEFAULT uuid_generate_v4() UNIQUE,
  post_id bigint NOT NULL REFERENCES community_post(id) ON DELETE CASCADE,
  author_id bigint NOT NULL REFERENCES profiles(id) ON DELETE CASCADE,
  parent_id bigint REFERENCES community_comment(id) ON DELETE CASCADE,
  body text NOT NULL,
  is_deleted boolean NOT NULL DEFAULT false,
  created_at timestamptz NOT NULL DEFAULT now(),
  updated_at timestamptz NOT NULL DEFAULT now(),
  deleted_at timestamptz
);

CREATE TABLE IF NOT EXISTS community_comment_files (
  id UUID PRIMARY KEY DEFAULT uuid_generate_v4(),
  comment_id UUID REFERENCES community_comment(public_id) ON DELETE CASCADE,
  url TEXT NOT NULL,
  file_name TEXT NOT NULL,
  mime_type TEXT NOT NULL
);

CREATE TABLE IF NOT EXISTS community_reaction (
  id bigserial PRIMARY KEY,
  public_id uuid NOT NULL DEFAULT uuid_generate_v4(),
  target_type text NOT NULL CHECK (target_type IN ('post', 'comment')),
  target_id bigint NOT NULL,
  user_id bigint NOT NULL REFERENCES profiles(id) ON DELETE CASCADE,
  emoji text NOT NULL,
  created_at timestamptz NOT NULL DEFAULT now(),
  updated_at timestamptz NOT NULL DEFAULT now(),
  UNIQUE (target_type, target_id, user_id, emoji)
);

CREATE TABLE IF NOT EXISTS community_points_ledger (
  id bigserial PRIMARY KEY,
  public_id uuid NOT NULL DEFAULT uuid_generate_v4(),
  user_id bigint NOT NULL REFERENCES profiles(id) ON DELETE CASCADE,
  points int NOT NULL,
  reason text,
  ref jsonb,
  is_deleted boolean NOT NULL DEFAULT false,
  created_at timestamptz NOT NULL DEFAULT now(),
  updated_at timestamptz NOT NULL DEFAULT now(),
  deleted_at timestamptz
);

CREATE TABLE IF NOT EXISTS community_achievement (
  id bigserial PRIMARY KEY,
  public_id uuid NOT NULL DEFAULT uuid_generate_v4(),
  code text UNIQUE NOT NULL,
  name text NOT NULL,
  description text,
  rule jsonb,
  is_deleted boolean NOT NULL DEFAULT false,
  created_at timestamptz NOT NULL DEFAULT now(),
  updated_at timestamptz NOT NULL DEFAULT now(),
  deleted_at timestamptz
);

CREATE TABLE IF NOT EXISTS community_user_achievement (
  id bigserial PRIMARY KEY,
  public_id uuid NOT NULL DEFAULT uuid_generate_v4(),
  user_id bigint NOT NULL REFERENCES profiles(id) ON DELETE CASCADE,
  achievement_id bigint NOT NULL REFERENCES community_achievement(id) ON DELETE CASCADE,
  current_value int NOT NULL DEFAULT 0,
  unlocked boolean NOT NULL DEFAULT false,
  unlocked_at timestamptz NOT NULL DEFAULT now(),
  is_deleted boolean NOT NULL DEFAULT false,
  created_at timestamptz NOT NULL DEFAULT now(),
  updated_at timestamptz NOT NULL DEFAULT now(),
  deleted_at timestamptz,
  CONSTRAINT unique_user_achievement UNIQUE (user_id, achievement_id)
);

CREATE TABLE IF NOT EXISTS community_checkin (
  id bigserial PRIMARY KEY,
  user_id bigint NOT NULL REFERENCES profiles(id) ON DELETE CASCADE,
  checkin_date date NOT NULL DEFAULT current_date,
  created_at timestamptz NOT NULL DEFAULT now(),
  UNIQUE (user_id, checkin_date)
);
-- =========================
-- COMMUNITY QUIZ SYSTEM (Part 4)
-- =========================

-- Subject table for quiz categorization
CREATE TABLE IF NOT EXISTS community_quiz_subject (
  id bigserial PRIMARY KEY,
  code text UNIQUE NOT NULL,
  translations jsonb NOT NULL DEFAULT '{}',
  created_at timestamptz NOT NULL DEFAULT now(),
  updated_at timestamptz NOT NULL DEFAULT now()
);

-- Grade table for quiz level classification
CREATE TABLE IF NOT EXISTS community_quiz_grade (
  id bigserial PRIMARY KEY,
  code text UNIQUE NOT NULL,
  translations jsonb NOT NULL DEFAULT '{}',
  created_at timestamptz NOT NULL DEFAULT now(),
  updated_at timestamptz NOT NULL DEFAULT now()
);

CREATE TABLE IF NOT EXISTS community_quiz (
  id bigserial PRIMARY KEY,
  public_id uuid NOT NULL DEFAULT uuid_generate_v4(),
  slug text UNIQUE NOT NULL,
  author_id uuid NOT NULL REFERENCES auth.users(id),
  title text NOT NULL,
  description text,
  tags text[],
  difficulty int CHECK (difficulty BETWEEN 1 AND 5),
  max_attempts int NOT NULL DEFAULT 1,
  visibility text CHECK (visibility IN ('public','private')) DEFAULT 'public',
  time_limit_minutes int,
  subject_id bigint REFERENCES community_quiz_subject(id),
  grade_id bigint REFERENCES community_quiz_grade(id),
  search_vector_en tsvector,
  search_vector_zh tsvector,
  is_deleted boolean NOT NULL DEFAULT false,
  created_at timestamptz NOT NULL DEFAULT now()
);

CREATE TABLE IF NOT EXISTS community_quiz_question (
  id bigserial PRIMARY KEY,
  public_id uuid NOT NULL DEFAULT uuid_generate_v4(),
  quiz_id bigint NOT NULL REFERENCES community_quiz(id),
  slug text NOT NULL,
  question_type text NOT NULL DEFAULT 'single_choice' CHECK (question_type IN ('single_choice', 'multiple_choice', 'fill_in_blank')),
  question_text text NOT NULL,
  options text[],
  correct_answers text[],
  explanation text,
  UNIQUE(quiz_id, slug)
);

CREATE TABLE IF NOT EXISTS community_quiz_attempt (
  id bigserial PRIMARY KEY,
  quiz_id bigint NOT NULL REFERENCES community_quiz(id),
  user_id uuid NOT NULL REFERENCES auth.users(id),
  status text NOT NULL DEFAULT 'not_started' CHECK (status IN ('not_started', 'in_progress', 'submitted', 'graded')),
  score int NOT NULL DEFAULT 0,
  created_at timestamptz NOT NULL DEFAULT now()
);

CREATE TABLE IF NOT EXISTS community_quiz_attempt_answer (
  id bigserial PRIMARY KEY,
  attempt_id bigint NOT NULL REFERENCES community_quiz_attempt(id) ON DELETE CASCADE,
  question_id bigint NOT NULL REFERENCES community_quiz_question(id),
  user_answer text[],
  is_correct boolean
);

CREATE TABLE IF NOT EXISTS community_quiz_attempt_session (
  id bigserial PRIMARY KEY,
  public_id uuid NOT NULL DEFAULT uuid_generate_v4(),
  attempt_id bigint NOT NULL REFERENCES community_quiz_attempt(id) ON DELETE CASCADE,
  quiz_id bigint NOT NULL REFERENCES community_quiz(id),
  user_id uuid NOT NULL REFERENCES auth.users(id),
  session_token varchar(255) NOT NULL UNIQUE,
  status varchar(20) NOT NULL DEFAULT 'active' CHECK (status IN ('active', 'expired', 'completed')),
  time_limit_minutes integer,
  time_spent_seconds integer NOT NULL DEFAULT 0,
  started_at timestamptz NOT NULL DEFAULT now(),
  last_activity_at timestamptz NOT NULL DEFAULT now(),
  expires_at timestamptz,
  current_question_index integer NOT NULL DEFAULT 0,
  total_questions integer NOT NULL,
  browser_info jsonb,
  ip_address inet,
  created_at timestamptz NOT NULL DEFAULT now(),
  updated_at timestamptz NOT NULL DEFAULT now(),
  UNIQUE(attempt_id)
);

CREATE TABLE IF NOT EXISTS community_quiz_permission (
  id bigserial PRIMARY KEY,
  quiz_id bigint NOT NULL REFERENCES community_quiz(id),
  user_id uuid NOT NULL REFERENCES auth.users(id),
  permission_type text NOT NULL CHECK (permission_type IN ('view', 'attempt', 'edit')),
  granted_by uuid NOT NULL REFERENCES auth.users(id),
  expires_at timestamptz,
  created_at timestamptz NOT NULL DEFAULT now(),
  UNIQUE(quiz_id, user_id, permission_type)
);

-- Add unique index on (quiz_id, user_id)
create unique index if not exists uq_cqp_quiz_user
on community_quiz_permission (quiz_id, user_id);

create table if not exists community_quiz_invite_token (
  id bigserial primary key,
  token text unique not null,
  quiz_id bigint not null references community_quiz(id),
  permission_type text not null check (permission_type in ('view', 'attempt', 'edit')),
  created_by uuid not null references auth.users(id),
  expires_at timestamptz,
  max_uses int DEFAULT NULL,
  current_uses int DEFAULT 0,
  is_active boolean DEFAULT true,
  created_at timestamptz NOT NULL DEFAULT now()
);

CREATE TABLE IF NOT EXISTS community_quiz_like (
  id bigserial PRIMARY KEY,
  quiz_id bigint NOT NULL REFERENCES community_quiz(id),
  user_id uuid NOT NULL REFERENCES auth.users(id),
  created_at timestamptz NOT NULL DEFAULT now(),
  UNIQUE(quiz_id, user_id)
);

-- =========================
-- ENHANCED NOTIFICATION SYSTEM
-- =========================

CREATE TABLE IF NOT EXISTS notification_categories (
  id bigserial PRIMARY KEY,
  public_id uuid NOT NULL DEFAULT uuid_generate_v4(),
  name text NOT NULL UNIQUE,
  display_name text NOT NULL,
  description text,
  icon text,
  color text,
  default_enabled boolean DEFAULT true,
  priority int DEFAULT 5 CHECK (priority BETWEEN 1 AND 10),
  is_system boolean DEFAULT false,
  is_deleted boolean NOT NULL DEFAULT false,
  created_at timestamptz NOT NULL DEFAULT now(),
  updated_at timestamptz NOT NULL DEFAULT now(),
  deleted_at timestamptz
);

CREATE TABLE IF NOT EXISTS notification_templates (
  id bigserial PRIMARY KEY,
  public_id uuid NOT NULL DEFAULT uuid_generate_v4(),
  category_id bigint NOT NULL REFERENCES notification_categories(id) ON DELETE CASCADE,
  template_key text NOT NULL UNIQUE,
  subject_template text,
  body_template text NOT NULL,
  push_template text,
  email_template text,
  variables jsonb DEFAULT '{}',
  is_active boolean DEFAULT true,
  is_deleted boolean NOT NULL DEFAULT false,
  created_at timestamptz NOT NULL DEFAULT now(),
  updated_at timestamptz NOT NULL DEFAULT now(),
  deleted_at timestamptz
);

CREATE TABLE IF NOT EXISTS user_notification_preferences (
  id bigserial PRIMARY KEY,
  public_id uuid NOT NULL DEFAULT uuid_generate_v4(),
  user_id bigint NOT NULL REFERENCES profiles(id) ON DELETE CASCADE,
  category_id bigint NOT NULL REFERENCES notification_categories(id) ON DELETE CASCADE,
  push_enabled boolean DEFAULT true,
  email_enabled boolean DEFAULT true,
  in_app_enabled boolean DEFAULT true,
  frequency text DEFAULT 'immediate' CHECK (frequency IN ('immediate', 'hourly', 'daily', 'weekly', 'never')),
  quiet_hours_start time,
  quiet_hours_end time,
  timezone text DEFAULT 'UTC',
  is_deleted boolean NOT NULL DEFAULT false,
  created_at timestamptz NOT NULL DEFAULT now(),
  updated_at timestamptz NOT NULL DEFAULT now(),
  deleted_at timestamptz,
  UNIQUE (user_id, category_id)
);

CREATE TABLE IF NOT EXISTS notification_delivery_log (
  id bigserial PRIMARY KEY,
  public_id uuid NOT NULL DEFAULT uuid_generate_v4(),
  notification_id bigint NOT NULL REFERENCES notifications(id) ON DELETE CASCADE,
  delivery_method text NOT NULL CHECK (delivery_method IN ('push', 'email', 'sms', 'in_app')),
  status text NOT NULL CHECK (status IN ('pending', 'sent', 'delivered', 'failed', 'bounced')) DEFAULT 'pending',
  external_id text, -- OneSignal notification ID, email provider ID, etc.
  external_response jsonb,
  error_message text,
  retry_count int DEFAULT 0,
  delivered_at timestamptz,
  opened_at timestamptz,
  clicked_at timestamptz,
  is_deleted boolean NOT NULL DEFAULT false,
  created_at timestamptz NOT NULL DEFAULT now(),
  updated_at timestamptz NOT NULL DEFAULT now(),
  deleted_at timestamptz
);

-- =========================
-- EMBEDDING SYSTEM TABLES
-- =========================

CREATE TABLE IF NOT EXISTS embeddings (
  id bigserial PRIMARY KEY,
  public_id uuid NOT NULL DEFAULT uuid_generate_v4(),
  content_type text NOT NULL CHECK (content_type IN ('profile', 'post', 'comment', 'course', 'lesson', 'auth_user', 'quiz_question')),
  content_id bigint NOT NULL,
  content_hash text NOT NULL,
  
  -- Dual embedding support
  embedding vector(384), -- Legacy E5-Small embedding
  embedding_e5_small vector(384), -- E5-Small embedding (384d)
  embedding_bge_m3 vector(1024), -- BGE-M3 embedding (1024d)
  
  content_text text NOT NULL,
  chunk_type text CHECK (chunk_type IN ('summary', 'section', 'paragraph', 'detail')),
  hierarchy_level int DEFAULT 0,
  parent_chunk_id bigint REFERENCES embeddings(id),
  section_title text,
  semantic_density float CHECK (semantic_density >= 0 AND semantic_density <= 1),
  key_terms text[],
  sentence_count int DEFAULT 0,
  word_count int DEFAULT 0,
  has_code_block boolean DEFAULT false,
  has_table boolean DEFAULT false,
  has_list boolean DEFAULT false,
  chunk_language text DEFAULT 'en',
  
  -- Embedding model tracking
  embedding_model text DEFAULT 'intfloat/e5-small',
  embedding_e5_model text DEFAULT 'intfloat/e5-small',
  embedding_bge_model text DEFAULT 'BAAI/bge-m3',
  
  -- Embedding availability flags
  has_e5_embedding boolean DEFAULT false,
  has_bge_embedding boolean DEFAULT false,
  
  language text DEFAULT 'en',
  token_count int,
  status text NOT NULL CHECK (status IN ('pending', 'processing', 'completed', 'failed', 'outdated')) DEFAULT 'pending',
  error_message text,
  retry_count int DEFAULT 0,
  
  -- Timestamps
  embedding_created_at timestamptz,
  embedding_updated_at timestamptz,
  is_deleted boolean NOT NULL DEFAULT false,
  created_at timestamptz NOT NULL DEFAULT now(),
  updated_at timestamptz NOT NULL DEFAULT now(),
  deleted_at timestamptz,
  
  UNIQUE(content_type, content_id)
);

CREATE TABLE IF NOT EXISTS embedding_queue (
  id bigserial PRIMARY KEY,
  public_id uuid NOT NULL DEFAULT uuid_generate_v4(),
  content_type text NOT NULL CHECK (content_type IN ('profile', 'post', 'comment', 'course', 'lesson', 'auth_user', 'quiz_question')),
  content_id bigint NOT NULL,
  content_text text NOT NULL,
  content_hash text NOT NULL,
  
  -- Dual embedding processing
  embedding_types text[] DEFAULT ARRAY['e5', 'bge'],
  processed_embeddings text[] DEFAULT ARRAY[]::text[],
  failed_embeddings text[] DEFAULT ARRAY[]::text[],
  
  priority int DEFAULT 5 CHECK (priority BETWEEN 1 AND 10),
  scheduled_at timestamptz DEFAULT now(),
  processing_started_at timestamptz,
  retry_count int DEFAULT 0,
  max_retries int DEFAULT 3,
  status text NOT NULL CHECK (status IN ('queued', 'processing', 'completed', 'failed')) DEFAULT 'queued',
  error_message text,
  created_at timestamptz NOT NULL DEFAULT now(),
  updated_at timestamptz NOT NULL DEFAULT now(),
  UNIQUE(content_type, content_id)
);

CREATE TABLE IF NOT EXISTS embedding_searches (
  id bigserial PRIMARY KEY,
  public_id uuid NOT NULL DEFAULT uuid_generate_v4(),
  user_id bigint REFERENCES profiles(id) ON DELETE SET NULL,
  query_text text NOT NULL,
  query_embedding vector(384), -- E5 query embedding
  query_embedding_bge vector(1024), -- BGE query embedding
  content_types text[] DEFAULT '{}',
  similarity_threshold numeric(3,2) DEFAULT 0.7,
  max_results int DEFAULT 10,
  
  -- Search type and weights for hybrid search
  search_type text DEFAULT 'hybrid' CHECK (search_type IN ('e5_only', 'bge_only', 'hybrid')),
  embedding_weights jsonb DEFAULT '{"e5": 0.4, "bge": 0.6}'::jsonb,
  
  results_count int DEFAULT 0,
  results_data jsonb DEFAULT '[]'::jsonb,
  processing_time_ms int,
  embedding_time_ms int,
  search_time_ms int,
  created_at timestamptz NOT NULL DEFAULT now()
);

CREATE TABLE IF NOT EXISTS document_hierarchy (
  id bigserial PRIMARY KEY,
  public_id uuid NOT NULL DEFAULT uuid_generate_v4(),
  content_type text NOT NULL,
  content_id bigint NOT NULL,
  document_title text,
  document_structure jsonb,
  summary_embedding_id bigint REFERENCES embeddings(id),
  total_chunks int DEFAULT 0,
  estimated_reading_time int DEFAULT 0,
  has_table_of_contents boolean DEFAULT false,
  created_at timestamptz NOT NULL DEFAULT now(),
  updated_at timestamptz NOT NULL DEFAULT now(),
  UNIQUE(content_type, content_id)
);
-- =========================
-- VIDEO PROCESSING SYSTEM (Part 5)
-- =========================

CREATE TABLE IF NOT EXISTS video_embeddings (
  id bigserial PRIMARY KEY,
  public_id uuid NOT NULL DEFAULT uuid_generate_v4(),
  attachment_id bigint NOT NULL REFERENCES course_attachments(id) ON DELETE CASCADE,
  content_type text NOT NULL CHECK (content_type IN ('profile', 'post', 'comment', 'course', 'lesson', 'auth_user')),
  
  -- Dual embedding support (updated from migration)
  embedding vector(384), -- Legacy embedding
  embedding_e5_small vector(384), -- E5-Small embedding
  embedding_bge_m3 vector(1024), -- BGE-M3 embedding
  
  content_text text NOT NULL,
  chunk_type text CHECK (chunk_type IN ('summary', 'section', 'paragraph', 'detail', 'segment')),
  hierarchy_level int DEFAULT 0,
  parent_chunk_id bigint REFERENCES embeddings(id),
  section_title text,
  semantic_density float CHECK (semantic_density >= 0 AND semantic_density <= 1),
  key_terms text[],
  sentence_count int DEFAULT 0,
  word_count int DEFAULT 0,
  has_code_block boolean DEFAULT false,
  has_table boolean DEFAULT false,
  has_list boolean DEFAULT false,
  chunk_language text DEFAULT 'en',
  
  -- Embedding model tracking
  embedding_model text DEFAULT 'intfloat/e5-small',
  embedding_e5_model text DEFAULT 'intfloat/e5-small',
  embedding_bge_model text DEFAULT 'BAAI/bge-m3',
  
  -- Embedding availability flags
  has_e5_embedding boolean DEFAULT false,
  has_bge_embedding boolean DEFAULT false,
  
  -- Video segment specific fields (from migration)
  segment_start_time float DEFAULT NULL,
  segment_end_time float DEFAULT NULL,
  segment_index int DEFAULT NULL,
  total_segments int DEFAULT NULL,
  segment_duration float GENERATED ALWAYS AS (
    CASE 
      WHEN segment_start_time IS NOT NULL AND segment_end_time IS NOT NULL 
      THEN segment_end_time - segment_start_time 
      ELSE NULL 
    END
  ) STORED,
  
  -- Context and relationship fields
  prev_segment_id bigint REFERENCES video_embeddings(id),
  next_segment_id bigint REFERENCES video_embeddings(id),
  segment_overlap_start float DEFAULT NULL,
  segment_overlap_end float DEFAULT NULL,
  
  -- Segment quality and content metadata
  contains_code boolean DEFAULT false,
  contains_math boolean DEFAULT false,
  contains_diagram boolean DEFAULT false,
  topic_keywords text[] DEFAULT '{}',
  confidence_score float DEFAULT 1.0 CHECK (confidence_score >= 0 AND confidence_score <= 1),
  
  language text DEFAULT 'en',
  token_count int,
  status text NOT NULL CHECK (status IN ('pending', 'processing', 'completed', 'failed', 'outdated')) DEFAULT 'pending',
  error_message text,
  retry_count int DEFAULT 0,
  is_deleted boolean NOT NULL DEFAULT false,
  created_at timestamptz NOT NULL DEFAULT now(),
  updated_at timestamptz NOT NULL DEFAULT now(),
  deleted_at timestamptz
);

CREATE TABLE IF NOT EXISTS video_processing_queue (
  id bigserial PRIMARY KEY,
  public_id uuid NOT NULL DEFAULT uuid_generate_v4(),
  attachment_id bigint NOT NULL REFERENCES course_attachments(id) ON DELETE CASCADE,
  user_id uuid NOT NULL REFERENCES auth.users(id) ON DELETE CASCADE,
  
  -- Processing step information (simplified flow: transcribe → embed)
  current_step VARCHAR(50) NOT NULL CHECK (current_step IN ('upload', 'transcribe', 'embed', 'completed', 'failed', 'cancelled')),
  status VARCHAR(20) NOT NULL CHECK (status IN ('pending', 'processing', 'completed', 'failed', 'retrying', 'cancelled')) DEFAULT 'pending',
  
  -- QStash integration
  qstash_message_id TEXT,
  qstash_schedule_id TEXT,
  
  -- Retry configuration
  retry_count INT DEFAULT 0,
  max_retries INT DEFAULT 5, -- Increased for HuggingFace cold starts
  retry_delay_minutes INT DEFAULT 1,
  
  -- Error handling
  error_message TEXT,
  error_details JSONB,
  last_error_at TIMESTAMPTZ,
  
  -- Step data storage
  step_data JSONB DEFAULT '{}',
  processing_metadata JSONB DEFAULT '{}',
  
  -- Progress tracking
  progress_percentage INT DEFAULT 0 CHECK (progress_percentage >= 0 AND progress_percentage <= 100),
  estimated_completion_time TIMESTAMPTZ,
  
  -- Timestamps
  started_at TIMESTAMPTZ,
  completed_at TIMESTAMPTZ,
  cancelled_at TIMESTAMPTZ,
  created_at TIMESTAMPTZ DEFAULT now(),
  updated_at TIMESTAMPTZ DEFAULT now()
);

CREATE TABLE IF NOT EXISTS video_processing_steps (
  id bigserial PRIMARY KEY,
  queue_id bigint NOT NULL REFERENCES video_processing_queue(id) ON DELETE CASCADE,
  step_name VARCHAR(50) NOT NULL,
  status VARCHAR(20) NOT NULL CHECK (status IN ('pending', 'processing', 'completed', 'failed', 'skipped')) DEFAULT 'pending',
  
  -- Step execution details
  started_at TIMESTAMPTZ,
  completed_at TIMESTAMPTZ,
  duration_seconds INT,
  
  -- Step-specific data
  input_data JSONB,
  output_data JSONB,
  error_message TEXT,
  
  -- QStash tracking
  qstash_message_id TEXT,
  retry_count INT DEFAULT 0,
  
  created_at TIMESTAMPTZ DEFAULT now(),
  updated_at TIMESTAMPTZ DEFAULT now()
);

-- =========================
-- TUTORING SYSTEM TABLES
-- =========================

CREATE TABLE IF NOT EXISTS tutoring_tutors (
  id bigserial PRIMARY KEY,
  public_id uuid NOT NULL DEFAULT uuid_generate_v4(),
  user_id bigint NOT NULL REFERENCES profiles(id) ON DELETE CASCADE,
  headline text,
  subjects text[] NOT NULL DEFAULT '{}',
  hourly_rate numeric(10,2),
  qualifications text,
  rating_avg numeric(3,2) DEFAULT 0,
  rating_count int DEFAULT 0,
  is_deleted boolean NOT NULL DEFAULT false,
  created_at timestamptz NOT NULL DEFAULT now(),
  updated_at timestamptz NOT NULL DEFAULT now(),
  deleted_at timestamptz
);

CREATE TABLE IF NOT EXISTS tutoring_students (
  id bigserial PRIMARY KEY,
  public_id uuid NOT NULL DEFAULT uuid_generate_v4(),
  user_id bigint NOT NULL REFERENCES profiles(id) ON DELETE CASCADE,
  school text,
  grade text,
  is_deleted boolean NOT NULL DEFAULT false,
  created_at timestamptz NOT NULL DEFAULT now(),
  updated_at timestamptz NOT NULL DEFAULT now(),
  deleted_at timestamptz
);

CREATE TABLE IF NOT EXISTS tutoring_availability (
  id bigserial PRIMARY KEY,
  public_id uuid NOT NULL DEFAULT uuid_generate_v4(),
  tutor_id bigint NOT NULL REFERENCES tutoring_tutors(id) ON DELETE CASCADE,
  start_at timestamptz NOT NULL,
  end_at timestamptz NOT NULL,
  rrule text,
  is_deleted boolean NOT NULL DEFAULT false,
  created_at timestamptz NOT NULL DEFAULT now(),
  updated_at timestamptz NOT NULL DEFAULT now(),
  deleted_at timestamptz
);

CREATE TABLE IF NOT EXISTS tutoring_appointments (
  id bigserial PRIMARY KEY,
  public_id uuid NOT NULL DEFAULT uuid_generate_v4(),
  tutor_id bigint NOT NULL REFERENCES tutoring_tutors(id) ON DELETE RESTRICT,
  student_id bigint NOT NULL REFERENCES tutoring_students(id) ON DELETE RESTRICT,
  scheduled_at timestamptz NOT NULL,
  duration_min int NOT NULL CHECK (duration_min > 0),
  status text NOT NULL CHECK (status IN ('requested','confirmed','completed','cancelled')) DEFAULT 'requested',
  notes text,
  created_by bigint REFERENCES profiles(id),
  is_deleted boolean NOT NULL DEFAULT false,
  created_at timestamptz NOT NULL DEFAULT now(),
  updated_at timestamptz NOT NULL DEFAULT now(),
  deleted_at timestamptz
);

CREATE TABLE IF NOT EXISTS tutoring_file (
  id bigserial PRIMARY KEY,
  public_id uuid NOT NULL DEFAULT uuid_generate_v4(),
  owner_id bigint NOT NULL REFERENCES profiles(id) ON DELETE CASCADE,
  path text NOT NULL,
  mime_type text,
  size_bytes bigint,
  is_deleted boolean NOT NULL DEFAULT false,
  created_at timestamptz NOT NULL DEFAULT now(),
  updated_at timestamptz NOT NULL DEFAULT now(),
  deleted_at timestamptz
);

CREATE TABLE IF NOT EXISTS tutoring_note (
  id bigserial PRIMARY KEY,
  public_id uuid NOT NULL DEFAULT uuid_generate_v4(),
  owner_id bigint NOT NULL REFERENCES profiles(id) ON DELETE CASCADE,
  title text,
  body text,
  is_deleted boolean NOT NULL DEFAULT false,
  created_at timestamptz NOT NULL DEFAULT now(),
  updated_at timestamptz NOT NULL DEFAULT now(),
  deleted_at timestamptz
);

CREATE TABLE IF NOT EXISTS tutoring_share (
  id bigserial PRIMARY KEY,
  public_id uuid NOT NULL DEFAULT uuid_generate_v4(),
  resource_kind text NOT NULL CHECK (resource_kind IN ('file','note')),
  resource_id bigint NOT NULL,
  shared_with bigint REFERENCES profiles(id),
  access text NOT NULL CHECK (access IN ('view','edit','comment')),
  is_deleted boolean NOT NULL DEFAULT false,
  created_at timestamptz NOT NULL DEFAULT now(),
  updated_at timestamptz NOT NULL DEFAULT now(),
  deleted_at timestamptz
);

-- =========================
-- HASHTAGS AND SEARCH
-- =========================

CREATE TABLE IF NOT EXISTS hashtags (
  id bigserial PRIMARY KEY,
  name text UNIQUE NOT NULL CHECK (name <> ''),
  search_vector tsvector
);

CREATE TABLE IF NOT EXISTS post_hashtags (
  post_id uuid REFERENCES community_post(public_id) ON DELETE CASCADE,
  hashtag_id bigint REFERENCES hashtags(id) ON DELETE CASCADE,
  PRIMARY KEY (post_id, hashtag_id)
);

-- =========================
-- ADDITIONAL SYSTEM TABLES
-- =========================

CREATE TABLE IF NOT EXISTS announcements (
  id bigserial PRIMARY KEY,
  public_id uuid NOT NULL DEFAULT uuid_generate_v4(),
  created_by bigint NOT NULL REFERENCES profiles(id) ON DELETE CASCADE,
  title TEXT NOT NULL,
  message TEXT NOT NULL,
  image_url TEXT,
  deep_link TEXT,
  status VARCHAR(20) DEFAULT 'draft',
  scheduled_at TIMESTAMPTZ,
  sent_at TIMESTAMPTZ,
  onesignal_id TEXT,
  onesignal_response JSONB,
  is_deleted boolean DEFAULT false,
  created_at TIMESTAMPTZ DEFAULT now(),
  updated_at TIMESTAMPTZ DEFAULT now(),
  deleted_at TIMESTAMPTZ
);

CREATE TABLE IF NOT EXISTS currencies (
  id bigserial PRIMARY KEY,
  code CHAR(3) UNIQUE NOT NULL,
  name VARCHAR(100),
  country VARCHAR(100),
  symbol VARCHAR(10),
  rate_to_usd DECIMAL(15,6),
  updated_at timestamptz NOT NULL DEFAULT now()
);

-- =========================
-- CLASSROOM POSTS SYSTEM
-- =========================

CREATE TABLE IF NOT EXISTS classroom_posts (
  id bigserial PRIMARY KEY,
  public_id uuid NOT NULL DEFAULT uuid_generate_v4(),
  session_id bigint NOT NULL REFERENCES classroom_live_session(id) ON DELETE CASCADE,
  user_id bigint NOT NULL REFERENCES profiles(id) ON DELETE CASCADE,
  content text NOT NULL,
  attachments jsonb DEFAULT '[]'::jsonb,
  is_deleted boolean NOT NULL DEFAULT false,
  created_at timestamptz NOT NULL DEFAULT now(),
  updated_at timestamptz NOT NULL DEFAULT now(),
  deleted_at timestamptz
);

CREATE TABLE IF NOT EXISTS classroom_post_comments (
  id bigserial PRIMARY KEY,
  public_id uuid NOT NULL DEFAULT uuid_generate_v4(),
  post_id bigint NOT NULL REFERENCES classroom_posts(id) ON DELETE CASCADE,
  user_id bigint NOT NULL REFERENCES profiles(id) ON DELETE CASCADE,
  content text NOT NULL,
  is_deleted boolean NOT NULL DEFAULT false,
  created_at timestamptz NOT NULL DEFAULT now(),
  updated_at timestamptz NOT NULL DEFAULT now(),
  deleted_at timestamptz
);

CREATE TABLE IF NOT EXISTS classroom_post_reactions (
  id bigserial PRIMARY KEY,
  post_id bigint NOT NULL REFERENCES classroom_posts(id) ON DELETE CASCADE,
  user_id bigint NOT NULL REFERENCES profiles(id) ON DELETE CASCADE,
  reaction_type text NOT NULL,
  created_at timestamptz DEFAULT now(),
  UNIQUE (post_id, user_id, reaction_type)
);

CREATE TABLE IF NOT EXISTS classroom_engagement_report (
  id bigserial PRIMARY KEY,
  user_id bigint NOT NULL REFERENCES profiles(id),
  course_id bigint NOT NULL REFERENCES course(id),
  participation_score numeric(5,2),
  report jsonb,
  generated_at timestamptz DEFAULT now()
);
-- Column comments for community_quiz_session
COMMENT ON COLUMN community_quiz_session.session_token IS 'Unique token for session validation and security';
COMMENT ON COLUMN community_quiz_session.status IS 'Session status: active (ongoing), paused (temporarily stopped), expired (timed out), completed (finished)';
COMMENT ON COLUMN community_quiz_session.time_limit_minutes IS 'Total time limit for this session in minutes, copied from quiz settings';
COMMENT ON COLUMN community_quiz_session.time_spent_seconds IS 'Total time spent in this session in seconds';
COMMENT ON COLUMN community_quiz_session.current_question_index IS 'Current question index (0-based) for progress tracking';
COMMENT ON COLUMN community_quiz_session.browser_info IS 'Browser and client information for session validation';

CREATE TABLE IF NOT EXISTS roles (
  id bigserial PRIMARY KEY,
  public_id uuid NOT NULL DEFAULT uuid_generate_v4(),
  title text NOT NULL,
  is_deleted boolean NOT NULL DEFAULT false,
  created_at timestamptz NOT NULL DEFAULT now(),
  updated_at timestamptz NOT NULL DEFAULT now(),
  deleted_at timestamptz
);

CREATE TABLE IF NOT EXISTS permissions (
  id bigserial PRIMARY KEY,
  public_id uuid NOT NULL DEFAULT uuid_generate_v4(),
  title text NOT NULL,
  is_deleted boolean NOT NULL DEFAULT false,
  created_at timestamptz NOT NULL DEFAULT now(),
  updated_at timestamptz NOT NULL DEFAULT now(),
  deleted_at timestamptz
);

CREATE TABLE IF NOT EXISTS role_permission (
  id bigserial PRIMARY KEY,
  public_id uuid NOT NULL DEFAULT uuid_generate_v4(),
  role_id bigint NOT NULL REFERENCES roles(id) ON DELETE CASCADE,
  permission_id bigint NOT NULL REFERENCES permissions(id) ON DELETE CASCADE,
  is_deleted boolean NOT NULL DEFAULT false,
  created_at timestamptz NOT NULL DEFAULT now(),
  updated_at timestamptz NOT NULL DEFAULT now(),
  deleted_at timestamptz
);

CREATE TABLE IF NOT EXISTS admin_roles (
  id bigserial PRIMARY KEY,
  public_id uuid NOT NULL DEFAULT uuid_generate_v4(),
  role_permission_id bigint NOT NULL REFERENCES role_permission(id) ON DELETE CASCADE,
  user_id bigint NOT NULL REFERENCES profiles(id) ON DELETE CASCADE,
  is_deleted boolean NOT NULL DEFAULT false,
  created_at timestamptz NOT NULL DEFAULT now(),
  updated_at timestamptz NOT NULL DEFAULT now(),
  deleted_at timestamptz
);

-- TODO: 整理到database.sql, rls.sql, function.sql, trigger.sql， index.sql
-- Direct Messages Tables
CREATE TABLE IF NOT EXISTS direct_messages (
  id bigserial not null,
  public_id uuid not null default uuid_generate_v4 (),
  conversation_id bigint not null,
  sender_id bigint not null,
  content text not null,
  message_type text not null default 'text'::text,
  attachment_id bigint null,
  reply_to_id bigint null,
  is_edited boolean not null default false,
  is_deleted boolean not null default false,
  created_at timestamp with time zone not null default now(),
  updated_at timestamp with time zone not null default now(),
  deleted_at timestamp with time zone null,
  delivered_at timestamp with time zone null,
  constraint direct_messages_pkey primary key (id),
  constraint direct_messages_attachment_id_fkey foreign KEY (attachment_id) references chat_attachments (id),
  constraint direct_messages_conversation_id_fkey foreign KEY (conversation_id) references direct_conversations (id) on delete CASCADE,
  constraint direct_messages_reply_to_id_fkey foreign KEY (reply_to_id) references direct_messages (id) on delete set null,
  constraint direct_messages_sender_id_fkey foreign KEY (sender_id) references profiles (id) on delete CASCADE,
  constraint direct_messages_message_type_check check (
    (
      message_type = any (
        array[
          'text'::text,
          'image'::text,
          'file'::text,
          'system'::text,
          'share_post'::text
        ]
      )
    )
  )
) TABLESPACE pg_default;

create index IF not exists idx_direct_messages_conversation_id on public.direct_messages using btree (conversation_id) TABLESPACE pg_default;

create index IF not exists idx_direct_messages_sender_id on public.direct_messages using btree (sender_id) TABLESPACE pg_default;

create index IF not exists idx_direct_messages_created_at on public.direct_messages using btree (created_at desc) TABLESPACE pg_default;

create index IF not exists idx_direct_messages_conversation_created on public.direct_messages using btree (conversation_id, created_at desc) TABLESPACE pg_default;

create trigger update_conversation_on_message_insert
after INSERT on direct_messages for EACH row
execute FUNCTION update_conversation_on_new_message ();

create trigger update_direct_messages_updated_at BEFORE
update on direct_messages for EACH row
execute FUNCTION update_updated_at_column ();

CREATE TABLE IF NOT EXISTS message_read_status (
  id bigserial not null,
  message_id bigint not null,
  user_id bigint not null,
  read_at timestamp with time zone not null default now(),
  constraint message_read_status_pkey primary key (id),
  constraint unique_read_status unique (message_id, user_id),
  constraint message_read_status_message_id_fkey foreign KEY (message_id) references direct_messages (id) on delete CASCADE,
  constraint message_read_status_user_id_fkey foreign KEY (user_id) references profiles (id) on delete CASCADE
) TABLESPACE pg_default;

create index IF not exists idx_message_read_status_message_id on public.message_read_status using btree (message_id) TABLESPACE pg_default;

create index IF not exists idx_message_read_status_user_id on public.message_read_status using btree (user_id) TABLESPACE pg_default;

-- Group Messages Tables
CREATE TABLE IF NOT EXISTS group_messages (
  id bigserial not null,
  conversation_id bigint not null,
  sender_id bigint not null,
  content text not null,
  attachment_id bigint null,
  is_deleted boolean not null default false,
  created_at timestamp with time zone not null default now(),
  updated_at timestamp with time zone not null default now(),
  deleted_at timestamp with time zone null,
  message_type text not null default 'text'::text,
  reply_to_id bigint null,
  is_edited boolean not null default false,
  constraint group_messages_pkey primary key (id),
  constraint group_messages_reply_to_id_fkey foreign KEY (reply_to_id) references group_messages (id) on delete set null,
  constraint group_messages_sender_id_fkey foreign KEY (sender_id) references profiles (id) on delete CASCADE,
  constraint group_messages_conversation_id_fkey foreign KEY (conversation_id) references group_conversations (id) on delete CASCADE,
  constraint group_messages_attachment_id_fkey foreign KEY (attachment_id) references chat_attachments (id) on delete set null,
  constraint group_messages_message_type_check check (
    (
      message_type = any (
        array[
          'text'::text,
          'image'::text,
          'file'::text,
          'system'::text,
          'share_post'::text
        ]
      )
    )
  ),
  constraint group_messages_content_check check ((length(content) >= 1))
) TABLESPACE pg_default;

create index IF not exists idx_group_messages_conversation_id on public.group_messages using btree (conversation_id) TABLESPACE pg_default;

create index IF not exists idx_group_messages_sender_id on public.group_messages using btree (sender_id) TABLESPACE pg_default;

create index IF not exists idx_group_messages_created_at on public.group_messages using btree (conversation_id, created_at desc) TABLESPACE pg_default;

create index IF not exists idx_group_messages_not_deleted on public.group_messages using btree (conversation_id, created_at desc) TABLESPACE pg_default
where
  (is_deleted = false);

CREATE TABLE IF NOT EXISTS group_message_read_status (
  id bigserial not null,
  message_id bigint not null,
  user_id bigint not null,
  read_at timestamp with time zone not null default now(),
  constraint group_message_read_status_pkey primary key (id),
  constraint group_message_read_status_message_id_user_id_key unique (message_id, user_id),
  constraint group_message_read_status_message_id_fkey foreign KEY (message_id) references group_messages (id) on delete CASCADE,
  constraint group_message_read_status_user_id_fkey foreign KEY (user_id) references profiles (id) on delete CASCADE
) TABLESPACE pg_default;

create index IF not exists idx_group_message_read_status_message_id on public.group_message_read_status using btree (message_id) TABLESPACE pg_default;

create index IF not exists idx_group_message_read_status_user_id on public.group_message_read_status using btree (user_id) TABLESPACE pg_default;

-- Direct Conversations table
CREATE TABLE IF NOT EXISTS direct_conversations (
  id bigserial not null,
  public_id uuid not null default uuid_generate_v4 (),
  participant1_id bigint not null,
  participant2_id bigint not null,
  created_at timestamp with time zone not null default now(),
  updated_at timestamp with time zone not null default now(),
  is_deleted boolean not null default false,
  deleted_at timestamp with time zone null,
  constraint direct_conversations_pkey primary key (id),
  constraint unique_conversation unique (participant1_id, participant2_id),
  constraint direct_conversations_participant1_id_fkey foreign KEY (participant1_id) references profiles (id) on delete CASCADE,
  constraint direct_conversations_participant2_id_fkey foreign KEY (participant2_id) references profiles (id) on delete CASCADE,
  constraint ordered_participants check ((participant1_id < participant2_id))
) TABLESPACE pg_default;

create index IF not exists idx_direct_conversations_participants on public.direct_conversations using btree (participant1_id, participant2_id) TABLESPACE pg_default;

create index IF not exists idx_direct_conversations_updated_at on public.direct_conversations using btree (updated_at desc) TABLESPACE pg_default;

create trigger update_direct_conversations_updated_at BEFORE
update on direct_conversations for EACH row
execute FUNCTION update_updated_at_column ();

-- Group Conversations table
CREATE TABLE IF NOT EXISTS group_conversations (
  id bigserial not null,
  name text not null,
  description text null,
  avatar_url text null,
  created_by bigint not null,
  is_deleted boolean not null default false,
  created_at timestamp with time zone not null default now(),
  updated_at timestamp with time zone not null default now(),
  constraint group_conversations_pkey primary key (id),
  constraint group_conversations_created_by_fkey foreign KEY (created_by) references profiles (id) on delete CASCADE,
  constraint group_conversations_description_check check ((length(description) <= 500)),
  constraint group_conversations_name_check check (
    (
      (length(name) >= 1)
      and (length(name) <= 100)
    )
  )
) TABLESPACE pg_default;

create index IF not exists idx_group_conversations_created_by on public.group_conversations using btree (created_by) TABLESPACE pg_default;

create index IF not exists idx_group_conversations_created_at on public.group_conversations using btree (created_at desc) TABLESPACE pg_default;

create index IF not exists idx_group_conversations_is_deleted on public.group_conversations using btree (is_deleted) TABLESPACE pg_default
where
  (is_deleted = false);
=======
|CREATE TABLE public.action (
    id bigint DEFAULT nextval('action_id_seq'::regclass) NOT NULL,
    public_id uuid DEFAULT uuid_generate_v4() NOT NULL,
    report_id bigint,
    actor_id bigint,
    action text NOT NULL,
    notes text,
    is_deleted boolean DEFAULT false NOT NULL,
    created_at timestamp with time zone DEFAULT now() NOT NULL,
    updated_at timestamp with time zone DEFAULT now() NOT NULL,
    deleted_at timestamp with time zone
);


CREATE TABLE public.admin_roles (
    id bigint DEFAULT nextval('admin_roles_id_seq'::regclass) NOT NULL,
    public_id uuid DEFAULT uuid_generate_v4() NOT NULL,
    role_permission_id bigint NOT NULL,
    user_id bigint NOT NULL,
    is_deleted boolean DEFAULT false NOT NULL,
    created_at timestamp with time zone DEFAULT now() NOT NULL,
    updated_at timestamp with time zone DEFAULT now() NOT NULL,
    deleted_at timestamp with time zone
);


CREATE TABLE public.ai_agent (
    id bigint DEFAULT nextval('ai_agent_id_seq'::regclass) NOT NULL,
    public_id uuid DEFAULT uuid_generate_v4() NOT NULL,
    name text NOT NULL,
    owner_id bigint,
    purpose text,
    config jsonb DEFAULT '{}'::jsonb NOT NULL,
    is_deleted boolean DEFAULT false NOT NULL,
    created_at timestamp with time zone DEFAULT now() NOT NULL,
    updated_at timestamp with time zone DEFAULT now() NOT NULL,
    deleted_at timestamp with time zone,
    search_vector tsvector
);


CREATE TABLE public.ai_run (
    id bigint DEFAULT nextval('ai_run_id_seq'::regclass) NOT NULL,
    public_id uuid DEFAULT uuid_generate_v4() NOT NULL,
    agent_id bigint NOT NULL,
    requester_id bigint,
    input jsonb NOT NULL,
    output jsonb,
    status text DEFAULT 'queued'::text NOT NULL,
    reviewed_by bigint,
    reviewed_at timestamp with time zone,
    review_note text,
    is_deleted boolean DEFAULT false NOT NULL,
    created_at timestamp with time zone DEFAULT now() NOT NULL,
    updated_at timestamp with time zone DEFAULT now() NOT NULL,
    deleted_at timestamp with time zone
);


CREATE TABLE public.ai_usage_stats (
    id bigint DEFAULT nextval('ai_usage_stats_id_seq'::regclass) NOT NULL,
    date date DEFAULT CURRENT_DATE NOT NULL,
    api_key_name text NOT NULL,
    model_name text NOT NULL,
    total_requests integer DEFAULT 0,
    successful_requests integer DEFAULT 0,
    failed_requests integer DEFAULT 0,
    total_tokens integer DEFAULT 0,
    avg_response_time_ms integer DEFAULT 0,
    min_response_time_ms integer DEFAULT 0,
    max_response_time_ms integer DEFAULT 0,
    estimated_cost_usd numeric(10,4) DEFAULT 0,
    created_at timestamp with time zone DEFAULT now() NOT NULL,
    updated_at timestamp with time zone DEFAULT now() NOT NULL
);


CREATE TABLE public.ai_workflow_executions (
    id bigint DEFAULT nextval('ai_workflow_executions_id_seq'::regclass) NOT NULL,
    public_id uuid DEFAULT uuid_generate_v4() NOT NULL,
    session_id text NOT NULL,
    workflow_id text NOT NULL,
    user_id bigint,
    status text DEFAULT 'running'::text NOT NULL,
    current_step text,
    completed_steps integer DEFAULT 0,
    total_steps integer NOT NULL,
    step_results jsonb DEFAULT '{}'::jsonb,
    final_result jsonb,
    error_message text,
    metadata jsonb DEFAULT '{}'::jsonb,
    input_data jsonb NOT NULL,
    execution_time_ms integer,
    is_deleted boolean DEFAULT false NOT NULL,
    created_at timestamp with time zone DEFAULT now() NOT NULL,
    updated_at timestamp with time zone DEFAULT now() NOT NULL,
    completed_at timestamp with time zone,
    deleted_at timestamp with time zone
);


CREATE TABLE public.ai_workflow_templates (
    id bigint DEFAULT nextval('ai_workflow_templates_id_seq'::regclass) NOT NULL,
    public_id uuid DEFAULT uuid_generate_v4() NOT NULL,
    name text NOT NULL,
    description text,
    workflow_definition jsonb NOT NULL,
    owner_id bigint,
    visibility text DEFAULT 'private'::text NOT NULL,
    category text,
    tags text[] DEFAULT '{}'::text[],
    usage_count integer DEFAULT 0,
    average_rating numeric(3,2) DEFAULT 0,
    is_active boolean DEFAULT true NOT NULL,
    is_deleted boolean DEFAULT false NOT NULL,
    created_at timestamp with time zone DEFAULT now() NOT NULL,
    updated_at timestamp with time zone DEFAULT now() NOT NULL,
    deleted_at timestamp with time zone,
    search_vector tsvector
);


CREATE TABLE public.announcements (
    id bigint DEFAULT nextval('announcements_id_seq'::regclass) NOT NULL,
    public_id uuid DEFAULT uuid_generate_v4() NOT NULL,
    created_by bigint NOT NULL,
    title text NOT NULL,
    message text NOT NULL,
    image_url text,
    deep_link text,
    status character varying(20) DEFAULT 'draft'::character varying,
    scheduled_at timestamp with time zone,
    sent_at timestamp with time zone,
    onesignal_id text,
    onesignal_response jsonb,
    is_deleted boolean DEFAULT false,
    created_at timestamp with time zone DEFAULT now(),
    updated_at timestamp with time zone DEFAULT now(),
    deleted_at timestamp with time zone,
    search_vector tsvector
);


CREATE TABLE public.api_error_log (
    id bigint DEFAULT nextval('api_error_log_id_seq'::regclass) NOT NULL,
    public_id uuid DEFAULT uuid_generate_v4() NOT NULL,
    key_name text NOT NULL,
    error_message text NOT NULL,
    error_type text NOT NULL,
    request_data jsonb,
    response_data jsonb,
    http_status integer,
    user_agent text,
    ip_address inet,
    workflow_session_id text,
    created_at timestamp with time zone DEFAULT now() NOT NULL
);


CREATE TABLE public.audit_log (
    id bigint DEFAULT nextval('audit_log_id_seq'::regclass) NOT NULL,
    public_id uuid DEFAULT uuid_generate_v4() NOT NULL,
    actor_id bigint,
    action text NOT NULL,
    subject_type text,
    subject_id text,
    meta jsonb DEFAULT '{}'::jsonb NOT NULL,
    created_at timestamp with time zone DEFAULT now() NOT NULL
);


CREATE TABLE public.ban (
    id bigint DEFAULT nextval('ban_id_seq'::regclass) NOT NULL,
    public_id uuid DEFAULT uuid_generate_v4() NOT NULL,
    target_id bigint NOT NULL,
    reason text,
    expires_at timestamp with time zone,
    is_deleted boolean DEFAULT false NOT NULL,
    created_at timestamp with time zone DEFAULT now() NOT NULL,
    updated_at timestamp with time zone DEFAULT now() NOT NULL,
    deleted_at timestamp with time zone,
    target_type text DEFAULT 'user'::text NOT NULL,
    status text DEFAULT 'pending'::text NOT NULL
);


CREATE TABLE public.chat_attachments (
    id bigint DEFAULT nextval('chat_attachments_id_seq'::regclass) NOT NULL,
    public_id uuid DEFAULT uuid_generate_v4() NOT NULL,
    uploader_id bigint NOT NULL,
    file_name text NOT NULL,
    original_name text NOT NULL,
    mime_type text NOT NULL,
    size_bytes bigint NOT NULL,
    file_url text NOT NULL,
    storage_path text NOT NULL,
    custom_message text,
    created_at timestamp with time zone DEFAULT now() NOT NULL,
    updated_at timestamp with time zone DEFAULT now() NOT NULL,
    is_deleted boolean DEFAULT false NOT NULL,
    deleted_at timestamp with time zone
);


CREATE TABLE public.checkins (
    id bigint DEFAULT nextval('checkins_id_seq'::regclass) NOT NULL,
    public_id uuid DEFAULT uuid_generate_v4() NOT NULL,
    user_id bigint NOT NULL,
    checkin_at timestamp with time zone DEFAULT now() NOT NULL,
    is_deleted boolean DEFAULT false NOT NULL,
    created_at timestamp with time zone DEFAULT now() NOT NULL,
    updated_at timestamp with time zone DEFAULT now() NOT NULL,
    deleted_at timestamp with time zone
);


CREATE TABLE public.classroom (
    id bigint DEFAULT nextval('classroom_id_seq'::regclass) NOT NULL,
    public_id uuid DEFAULT uuid_generate_v4() NOT NULL,
    slug text,
    name text NOT NULL,
    description text,
    class_code text NOT NULL,
    visibility text DEFAULT 'public'::text,
    owner_id bigint NOT NULL,
    created_at timestamp with time zone DEFAULT now() NOT NULL,
    updated_at timestamp with time zone DEFAULT now() NOT NULL,
    color text,
    search_vector tsvector
);


CREATE TABLE public.classroom_answer (
    id bigint DEFAULT nextval('classroom_answer_id_seq'::regclass) NOT NULL,
    public_id uuid DEFAULT uuid_generate_v4() NOT NULL,
    attempt_id bigint NOT NULL,
    question_id bigint NOT NULL,
    response jsonb,
    is_correct boolean,
    points_awarded numeric(6,2) DEFAULT 0 NOT NULL,
    is_deleted boolean DEFAULT false NOT NULL,
    created_at timestamp with time zone DEFAULT now() NOT NULL,
    updated_at timestamp with time zone DEFAULT now() NOT NULL,
    deleted_at timestamp with time zone
);


CREATE TABLE public.classroom_assignment (
    id bigint DEFAULT nextval('classroom_assignment_id_seq'::regclass) NOT NULL,
    classroom_id bigint NOT NULL,
    author_id bigint NOT NULL,
    title text NOT NULL,
    description text,
    due_date timestamp with time zone,
    created_at timestamp with time zone DEFAULT now(),
    slug text,
    search_vector tsvector
);


CREATE TABLE public.classroom_attachments (
    id bigint DEFAULT nextval('classroom_attachments_id_seq'::regclass) NOT NULL,
    public_id uuid DEFAULT uuid_generate_v4() NOT NULL,
    owner_id bigint NOT NULL,
    context_type text NOT NULL,
    context_id bigint NOT NULL,
    file_url text NOT NULL,
    file_name text NOT NULL,
    mime_type text NOT NULL,
    size_bytes bigint NOT NULL,
    is_deleted boolean DEFAULT false NOT NULL,
    created_at timestamp with time zone DEFAULT now() NOT NULL,
    updated_at timestamp with time zone DEFAULT now() NOT NULL,
    storage_path text DEFAULT ''::text NOT NULL,
    extension text DEFAULT regexp_replace(file_name, '^.*\\.'::text, ''::text),
    visibility text DEFAULT 'private'::text NOT NULL,
    bucket text NOT NULL,
    path text NOT NULL,
    custom_message text
);


CREATE TABLE public.classroom_attempt (
    id bigint DEFAULT nextval('classroom_attempt_id_seq'::regclass) NOT NULL,
    public_id uuid DEFAULT uuid_generate_v4() NOT NULL,
    quiz_id bigint NOT NULL,
    user_id bigint NOT NULL,
    started_at timestamp with time zone DEFAULT now() NOT NULL,
    submitted_at timestamp with time zone,
    score numeric(8,2) DEFAULT 0 NOT NULL,
    proctoring_data jsonb,
    is_deleted boolean DEFAULT false NOT NULL,
    created_at timestamp with time zone DEFAULT now() NOT NULL,
    updated_at timestamp with time zone DEFAULT now() NOT NULL,
    deleted_at timestamp with time zone
);


CREATE TABLE public.classroom_attendance (
    id bigint DEFAULT nextval('classroom_attendance_id_seq'::regclass) NOT NULL,
    public_id uuid DEFAULT uuid_generate_v4() NOT NULL,
    session_id bigint NOT NULL,
    user_id bigint NOT NULL,
    join_at timestamp with time zone,
    leave_at timestamp with time zone,
    status text DEFAULT 'present'::text,
    signed_at timestamp with time zone,
    attention_score numeric(5,2),
    is_deleted boolean DEFAULT false NOT NULL,
    created_at timestamp with time zone DEFAULT now() NOT NULL,
    updated_at timestamp with time zone DEFAULT now() NOT NULL,
    deleted_at timestamp with time zone
);


CREATE TABLE public.classroom_chat_message (
    id bigint DEFAULT nextval('classroom_chat_message_id_seq'::regclass) NOT NULL,
    public_id uuid DEFAULT uuid_generate_v4() NOT NULL,
    session_id bigint NOT NULL,
    sender_id bigint NOT NULL,
    message text NOT NULL,
    is_deleted boolean DEFAULT false NOT NULL,
    created_at timestamp with time zone DEFAULT now() NOT NULL,
    updated_at timestamp with time zone DEFAULT now() NOT NULL,
    deleted_at timestamp with time zone,
    attachment_id bigint
);


CREATE TABLE public.classroom_engagement_report (
    id bigint DEFAULT nextval('classroom_engagement_report_id_seq'::regclass) NOT NULL,
    user_id bigint NOT NULL,
    course_id bigint NOT NULL,
    participation_score numeric(5,2),
    report jsonb,
    generated_at timestamp with time zone DEFAULT now()
);


CREATE TABLE public.classroom_grade (
    id bigint DEFAULT nextval('classroom_grade_id_seq'::regclass) NOT NULL,
    public_id uuid DEFAULT uuid_generate_v4() NOT NULL,
    assignment_id bigint NOT NULL,
    user_id bigint NOT NULL,
    grader_id bigint,
    score numeric(8,2) NOT NULL,
    feedback text,
    is_deleted boolean DEFAULT false NOT NULL,
    created_at timestamp with time zone DEFAULT now() NOT NULL,
    updated_at timestamp with time zone DEFAULT now() NOT NULL,
    deleted_at timestamp with time zone
);


CREATE TABLE public.classroom_live_session (
    id bigint DEFAULT nextval('classroom_live_session_id_seq'::regclass) NOT NULL,
    public_id uuid DEFAULT uuid_generate_v4() NOT NULL,
    classroom_id bigint NOT NULL,
    title text,
    host_id bigint NOT NULL,
    starts_at timestamp with time zone NOT NULL,
    ends_at timestamp with time zone,
    status text DEFAULT 'scheduled'::text NOT NULL,
    is_deleted boolean DEFAULT false NOT NULL,
    created_at timestamp with time zone DEFAULT now() NOT NULL,
    updated_at timestamp with time zone DEFAULT now() NOT NULL,
    deleted_at timestamp with time zone,
    slug text,
    search_vector tsvector
);


CREATE TABLE public.classroom_member (
    id bigint DEFAULT nextval('classroom_member_id_seq'::regclass) NOT NULL,
    classroom_id bigint NOT NULL,
    user_id bigint NOT NULL,
    role text DEFAULT 'student'::text,
    permissions jsonb DEFAULT '{}'::jsonb,
    joined_at timestamp with time zone DEFAULT now() NOT NULL,
    slug text
);


CREATE TABLE public.classroom_post_comments (
    id bigint DEFAULT nextval('classroom_post_comments_id_seq'::regclass) NOT NULL,
    public_id uuid DEFAULT uuid_generate_v4() NOT NULL,
    post_id bigint NOT NULL,
    user_id bigint NOT NULL,
    content text NOT NULL,
    is_deleted boolean DEFAULT false NOT NULL,
    created_at timestamp with time zone DEFAULT now() NOT NULL,
    updated_at timestamp with time zone DEFAULT now() NOT NULL,
    deleted_at timestamp with time zone
);


CREATE TABLE public.classroom_post_reactions (
    id bigint DEFAULT nextval('classroom_post_reactions_id_seq'::regclass) NOT NULL,
    post_id bigint NOT NULL,
    user_id bigint NOT NULL,
    reaction_type text NOT NULL,
    created_at timestamp with time zone DEFAULT now()
);


CREATE TABLE public.classroom_posts (
    id bigint DEFAULT nextval('classroom_posts_id_seq'::regclass) NOT NULL,
    public_id uuid DEFAULT uuid_generate_v4() NOT NULL,
    session_id bigint NOT NULL,
    user_id bigint NOT NULL,
    content text NOT NULL,
    attachments jsonb DEFAULT '[]'::jsonb,
    is_deleted boolean DEFAULT false NOT NULL,
    created_at timestamp with time zone DEFAULT now() NOT NULL,
    updated_at timestamp with time zone DEFAULT now() NOT NULL,
    deleted_at timestamp with time zone,
    search_vector tsvector
);


CREATE TABLE public.classroom_question (
    id bigint DEFAULT nextval('classroom_question_id_seq'::regclass) NOT NULL,
    public_id uuid DEFAULT uuid_generate_v4() NOT NULL,
    bank_id bigint,
    stem text NOT NULL,
    kind text NOT NULL,
    choices jsonb,
    answer jsonb,
    difficulty integer,
    is_deleted boolean DEFAULT false NOT NULL,
    created_at timestamp with time zone DEFAULT now() NOT NULL,
    updated_at timestamp with time zone DEFAULT now() NOT NULL,
    deleted_at timestamp with time zone
);


CREATE TABLE public.classroom_question_bank (
    id bigint DEFAULT nextval('classroom_question_bank_id_seq'::regclass) NOT NULL,
    public_id uuid DEFAULT uuid_generate_v4() NOT NULL,
    owner_id bigint NOT NULL,
    title text NOT NULL,
    topic_tags text[] DEFAULT '{}'::text[],
    is_deleted boolean DEFAULT false NOT NULL,
    created_at timestamp with time zone DEFAULT now() NOT NULL,
    updated_at timestamp with time zone DEFAULT now() NOT NULL,
    deleted_at timestamp with time zone
);


CREATE TABLE public.classroom_quiz (
    id bigint DEFAULT nextval('classroom_quiz_id_seq'::regclass) NOT NULL,
    public_id uuid DEFAULT uuid_generate_v4() NOT NULL,
    classroom_id bigint NOT NULL,
    title text NOT NULL,
    settings jsonb DEFAULT '{"shuffle": true, "time_limit": null}'::jsonb NOT NULL,
    is_deleted boolean DEFAULT false NOT NULL,
    created_at timestamp with time zone DEFAULT now() NOT NULL,
    updated_at timestamp with time zone DEFAULT now() NOT NULL,
    deleted_at timestamp with time zone,
    slug text
);


CREATE TABLE public.classroom_quiz_question (
    id bigint DEFAULT nextval('classroom_quiz_question_id_seq'::regclass) NOT NULL,
    public_id uuid DEFAULT uuid_generate_v4() NOT NULL,
    quiz_id bigint NOT NULL,
    question_id bigint NOT NULL,
    points numeric(6,2) DEFAULT 1 NOT NULL,
    position integer DEFAULT 1 NOT NULL,
    is_deleted boolean DEFAULT false NOT NULL,
    created_at timestamp with time zone DEFAULT now() NOT NULL,
    updated_at timestamp with time zone DEFAULT now() NOT NULL,
    deleted_at timestamp with time zone
);


CREATE TABLE public.classroom_recording (
    id bigint DEFAULT nextval('classroom_recording_id_seq'::regclass) NOT NULL,
    public_id uuid DEFAULT uuid_generate_v4() NOT NULL,
    session_id bigint NOT NULL,
    url text NOT NULL,
    duration_sec integer,
    is_deleted boolean DEFAULT false NOT NULL,
    created_at timestamp with time zone DEFAULT now() NOT NULL,
    updated_at timestamp with time zone DEFAULT now() NOT NULL,
    deleted_at timestamp with time zone
);


CREATE TABLE public.classroom_submission (
    id bigint DEFAULT nextval('classroom_submission_id_seq'::regclass) NOT NULL,
    assignment_id bigint NOT NULL,
    student_id bigint NOT NULL,
    content text,
    submitted_at timestamp with time zone DEFAULT now(),
    grade numeric,
    feedback text,
    attachments_id bigint
);


CREATE TABLE public.classroom_whiteboard_event (
    id bigint DEFAULT nextval('classroom_whiteboard_event_id_seq'::regclass) NOT NULL,
    public_id uuid DEFAULT uuid_generate_v4() NOT NULL,
    wb_id bigint NOT NULL,
    actor_id bigint,
    kind text NOT NULL,
    payload jsonb NOT NULL,
    created_at timestamp with time zone DEFAULT now() NOT NULL
);


CREATE TABLE public.classroom_whiteboard_session (
    id bigint DEFAULT nextval('classroom_whiteboard_session_id_seq'::regclass) NOT NULL,
    public_id uuid DEFAULT uuid_generate_v4() NOT NULL,
    session_id bigint,
    title text,
    is_deleted boolean DEFAULT false NOT NULL,
    created_at timestamp with time zone DEFAULT now() NOT NULL,
    updated_at timestamp with time zone DEFAULT now() NOT NULL,
    deleted_at timestamp with time zone
);


CREATE TABLE public.coach_notifications (
    id bigint DEFAULT nextval('coach_notifications_id_seq'::regclass) NOT NULL,
    public_id uuid DEFAULT uuid_generate_v4() NOT NULL,
    user_id bigint NOT NULL,
    notification_type text NOT NULL,
    title text NOT NULL,
    message text NOT NULL,
    scheduled_at timestamp with time zone NOT NULL,
    sent_at timestamp with time zone,
    onesignal_id text,
    related_plan_id bigint,
    related_task_id bigint,
    related_retro_id bigint,
    status text DEFAULT 'scheduled'::text NOT NULL,
    delivery_status text,
    error_message text,
    clicked boolean DEFAULT false,
    clicked_at timestamp with time zone,
    created_at timestamp with time zone DEFAULT now() NOT NULL,
    updated_at timestamp with time zone DEFAULT now() NOT NULL
);


CREATE TABLE public.coach_settings (
    id bigint DEFAULT nextval('coach_settings_id_seq'::regclass) NOT NULL,
    user_id bigint NOT NULL,
    daily_plan_time time without time zone DEFAULT '08:00:00'::time without time zone NOT NULL,
    evening_retro_time time without time zone DEFAULT '20:00:00'::time without time zone NOT NULL,
    preferred_difficulty text DEFAULT 'medium'::text,
    target_daily_minutes integer DEFAULT 60,
    max_daily_tasks integer DEFAULT 8,
    enable_daily_plan boolean DEFAULT true,
    enable_task_reminders boolean DEFAULT true,
    enable_evening_retro boolean DEFAULT true,
    enable_motivation_messages boolean DEFAULT true,
    enable_achievement_celebrations boolean DEFAULT true,
    enable_streak_reminders boolean DEFAULT true,
    coaching_style text DEFAULT 'balanced'::text,
    motivation_type text DEFAULT 'mixed'::text,
    preferred_session_length integer DEFAULT 25,
    break_reminder_interval integer DEFAULT 50,
    timezone text DEFAULT 'Asia/Kuala_Lumpur'::text,
    language text DEFAULT 'en'::text,
    created_at timestamp with time zone DEFAULT now() NOT NULL,
    updated_at timestamp with time zone DEFAULT now() NOT NULL
);


CREATE TABLE public.community_achievement (
    id bigint DEFAULT nextval('community_achievement_id_seq'::regclass) NOT NULL,
    public_id uuid DEFAULT uuid_generate_v4() NOT NULL,
    code text NOT NULL,
    name text NOT NULL,
    description text,
    rule jsonb,
    is_deleted boolean DEFAULT false NOT NULL,
    created_at timestamp with time zone DEFAULT now() NOT NULL,
    updated_at timestamp with time zone DEFAULT now() NOT NULL,
    deleted_at timestamp with time zone
);


CREATE TABLE public.community_checkin (
    id bigint DEFAULT nextval('community_checkin_id_seq'::regclass) NOT NULL,
    user_id bigint NOT NULL,
    checkin_date date DEFAULT CURRENT_DATE NOT NULL,
    created_at timestamp with time zone DEFAULT now() NOT NULL
);


CREATE TABLE public.community_comment (
    id bigint DEFAULT nextval('community_comment_id_seq'::regclass) NOT NULL,
    public_id uuid DEFAULT uuid_generate_v4() NOT NULL,
    post_id bigint NOT NULL,
    author_id bigint NOT NULL,
    parent_id bigint,
    body text NOT NULL,
    is_deleted boolean DEFAULT false NOT NULL,
    created_at timestamp with time zone DEFAULT now() NOT NULL,
    updated_at timestamp with time zone DEFAULT now() NOT NULL,
    deleted_at timestamp with time zone,
    search_vector tsvector
);


CREATE TABLE public.community_comment_files (
    id uuid DEFAULT uuid_generate_v4() NOT NULL,
    comment_id uuid,
    url text NOT NULL,
    file_name text NOT NULL,
    mime_type text NOT NULL
);


CREATE TABLE public.community_group (
    id bigint DEFAULT nextval('community_group_id_seq'::regclass) NOT NULL,
    public_id uuid DEFAULT uuid_generate_v4() NOT NULL,
    name text NOT NULL,
    description text,
    slug text NOT NULL,
    visibility text DEFAULT 'public'::text,
    owner_id bigint NOT NULL,
    is_deleted boolean DEFAULT false NOT NULL,
    created_at timestamp with time zone DEFAULT now() NOT NULL,
    updated_at timestamp with time zone DEFAULT now() NOT NULL,
    deleted_at timestamp with time zone,
    search_vector tsvector
);


CREATE TABLE public.community_group_member (
    id bigint DEFAULT nextval('community_group_member_id_seq'::regclass) NOT NULL,
    public_id uuid DEFAULT uuid_generate_v4() NOT NULL,
    group_id bigint NOT NULL,
    user_id bigint NOT NULL,
    role text DEFAULT 'member'::text,
    joined_at timestamp with time zone DEFAULT now() NOT NULL,
    is_deleted boolean DEFAULT false NOT NULL,
    created_at timestamp with time zone DEFAULT now() NOT NULL,
    updated_at timestamp with time zone DEFAULT now() NOT NULL,
    deleted_at timestamp with time zone
);


CREATE TABLE public.community_points_ledger (
    id bigint DEFAULT nextval('community_points_ledger_id_seq'::regclass) NOT NULL,
    public_id uuid DEFAULT uuid_generate_v4() NOT NULL,
    user_id bigint NOT NULL,
    points integer NOT NULL,
    reason text,
    ref jsonb,
    is_deleted boolean DEFAULT false NOT NULL,
    created_at timestamp with time zone DEFAULT now() NOT NULL,
    updated_at timestamp with time zone DEFAULT now() NOT NULL,
    deleted_at timestamp with time zone
);


CREATE TABLE public.community_post (
    id bigint DEFAULT nextval('community_post_id_seq'::regclass) NOT NULL,
    public_id uuid DEFAULT uuid_generate_v4() NOT NULL,
    group_id bigint,
    author_id bigint NOT NULL,
    title text,
    body text,
    slug text NOT NULL,
    is_deleted boolean DEFAULT false NOT NULL,
    created_at timestamp with time zone DEFAULT now() NOT NULL,
    updated_at timestamp with time zone DEFAULT now() NOT NULL,
    deleted_at timestamp with time zone,
    search_vector tsvector
);


CREATE TABLE public.community_post_files (
    id uuid DEFAULT uuid_generate_v4() NOT NULL,
    post_id uuid,
    url text NOT NULL,
    file_name text NOT NULL,
    mime_type text NOT NULL
);


CREATE TABLE public.community_quiz (
    id bigint DEFAULT nextval('community_quiz_id_seq'::regclass) NOT NULL,
    public_id uuid DEFAULT uuid_generate_v4() NOT NULL,
    slug text NOT NULL,
    author_id uuid NOT NULL,
    title text NOT NULL,
    description text,
    tags text[],
    difficulty integer,
    is_deleted boolean DEFAULT false NOT NULL,
    created_at timestamp with time zone DEFAULT now() NOT NULL,
    max_attempts integer DEFAULT 1 NOT NULL,
    visibility text DEFAULT 'public'::text,
    time_limit_minutes integer,
    subject_id bigint,
    grade_id bigint,
    search_vector_en tsvector,
    search_vector_zh tsvector,
    search_vector tsvector
);


CREATE TABLE public.community_quiz_attempt (
    id bigint DEFAULT nextval('community_quiz_attempt_id_seq'::regclass) NOT NULL,
    quiz_id bigint NOT NULL,
    user_id uuid NOT NULL,
    created_at timestamp with time zone DEFAULT now() NOT NULL,
    status character varying(20) DEFAULT 'not_started'::character varying NOT NULL,
    score integer DEFAULT 0 NOT NULL
);


CREATE TABLE public.community_quiz_attempt_answer (
    id bigint DEFAULT nextval('community_quiz_attempt_answer_id_seq'::regclass) NOT NULL,
    attempt_id bigint NOT NULL,
    question_id bigint NOT NULL,
    user_answer text[],
    is_correct boolean
);


CREATE TABLE public.community_quiz_attempt_session (
    id bigint DEFAULT nextval('community_quiz_attempt_session_id_seq'::regclass) NOT NULL,
    public_id uuid DEFAULT uuid_generate_v4() NOT NULL,
    attempt_id bigint NOT NULL,
    quiz_id bigint NOT NULL,
    user_id uuid NOT NULL,
    session_token character varying(255) NOT NULL,
    status character varying(20) DEFAULT 'active'::character varying NOT NULL,
    time_limit_minutes integer,
    time_spent_seconds integer DEFAULT 0 NOT NULL,
    started_at timestamp with time zone DEFAULT now() NOT NULL,
    last_activity_at timestamp with time zone DEFAULT now() NOT NULL,
    expires_at timestamp with time zone,
    current_question_index integer DEFAULT 0 NOT NULL,
    total_questions integer NOT NULL,
    browser_info jsonb,
    ip_address inet,
    created_at timestamp with time zone DEFAULT now() NOT NULL,
    updated_at timestamp with time zone DEFAULT now() NOT NULL
);


CREATE TABLE public.community_quiz_grade (
    id bigint DEFAULT nextval('community_quiz_grade_id_seq'::regclass) NOT NULL,
    code text NOT NULL,
    translations jsonb DEFAULT '{}'::jsonb NOT NULL,
    created_at timestamp with time zone DEFAULT now() NOT NULL,
    updated_at timestamp with time zone DEFAULT now() NOT NULL
);


CREATE TABLE public.community_quiz_invite_token (
    id bigint DEFAULT nextval('community_quiz_invite_token_id_seq'::regclass) NOT NULL,
    token text NOT NULL,
    quiz_id bigint NOT NULL,
    permission_type text NOT NULL,
    created_by uuid NOT NULL,
    expires_at timestamp with time zone,
    max_uses integer,
    current_uses integer DEFAULT 0,
    is_active boolean DEFAULT true,
    created_at timestamp with time zone DEFAULT now() NOT NULL
);


CREATE TABLE public.community_quiz_like (
    id bigint DEFAULT nextval('community_quiz_like_id_seq'::regclass) NOT NULL,
    quiz_id bigint NOT NULL,
    user_id uuid NOT NULL,
    created_at timestamp with time zone DEFAULT now() NOT NULL
);


CREATE TABLE public.community_quiz_permission (
    id bigint DEFAULT nextval('community_quiz_permission_id_seq'::regclass) NOT NULL,
    quiz_id bigint NOT NULL,
    user_id uuid NOT NULL,
    permission_type text NOT NULL,
    granted_by uuid NOT NULL,
    expires_at timestamp with time zone,
    created_at timestamp with time zone DEFAULT now() NOT NULL
);


CREATE TABLE public.community_quiz_question (
    id bigint DEFAULT nextval('community_quiz_question_id_seq'::regclass) NOT NULL,
    public_id uuid DEFAULT uuid_generate_v4() NOT NULL,
    quiz_id bigint NOT NULL,
    slug text NOT NULL,
    question_text text NOT NULL,
    options text[],
    correct_answers text[],
    explanation text,
    question_type text DEFAULT 'single_choice'::text NOT NULL,
    search_vector tsvector
);


CREATE TABLE public.community_quiz_subject (
    id bigint DEFAULT nextval('community_quiz_subject_id_seq'::regclass) NOT NULL,
    code text NOT NULL,
    translations jsonb DEFAULT '{}'::jsonb NOT NULL,
    created_at timestamp with time zone DEFAULT now() NOT NULL,
    updated_at timestamp with time zone DEFAULT now() NOT NULL
);


CREATE TABLE public.community_reaction (
    id bigint DEFAULT nextval('community_reaction_id_seq'::regclass) NOT NULL,
    public_id uuid DEFAULT uuid_generate_v4() NOT NULL,
    target_type text NOT NULL,
    target_id bigint NOT NULL,
    user_id bigint NOT NULL,
    emoji text NOT NULL,
    created_at timestamp with time zone DEFAULT now() NOT NULL,
    updated_at timestamp with time zone DEFAULT now() NOT NULL
);


CREATE TABLE public.community_user_achievement (
    id bigint DEFAULT nextval('community_user_achievement_id_seq'::regclass) NOT NULL,
    public_id uuid DEFAULT uuid_generate_v4() NOT NULL,
    user_id bigint NOT NULL,
    achievement_id bigint NOT NULL,
    current_value integer DEFAULT 0 NOT NULL,
    unlocked boolean DEFAULT false NOT NULL,
    unlocked_at timestamp with time zone DEFAULT now() NOT NULL,
    is_deleted boolean DEFAULT false NOT NULL,
    created_at timestamp with time zone DEFAULT now() NOT NULL,
    updated_at timestamp with time zone DEFAULT now() NOT NULL,
    deleted_at timestamp with time zone
);


CREATE TABLE public.conversation_settings (
    id bigint DEFAULT nextval('conversation_settings_id_seq'::regclass) NOT NULL,
    conversation_id bigint NOT NULL,
    user_id bigint NOT NULL,
    is_muted boolean DEFAULT false NOT NULL,
    is_archived boolean DEFAULT false NOT NULL,
    is_pinned boolean DEFAULT false NOT NULL,
    last_read_message_id bigint,
    updated_at timestamp with time zone DEFAULT now() NOT NULL
);


CREATE TABLE public.course (
    id bigint DEFAULT nextval('course_id_seq'::regclass) NOT NULL,
    public_id uuid DEFAULT uuid_generate_v4() NOT NULL,
    owner_id bigint NOT NULL,
    title text NOT NULL,
    description text,
    visibility text DEFAULT 'private'::text NOT NULL,
    price_cents integer DEFAULT 0,
    currency text DEFAULT 'MYR'::text,
    tags text[] DEFAULT '{}'::text[],
    is_deleted boolean DEFAULT false NOT NULL,
    created_at timestamp with time zone DEFAULT now() NOT NULL,
    updated_at timestamp with time zone DEFAULT now() NOT NULL,
    deleted_at timestamp with time zone,
    thumbnail_url text,
    level text DEFAULT 'beginner'::text,
    total_lessons integer DEFAULT 0,
    total_duration_minutes integer DEFAULT 0,
    average_rating numeric(3,2) DEFAULT 0,
    total_students integer DEFAULT 0,
    is_free boolean DEFAULT false NOT NULL,
    slug text,
    video_intro_url text,
    requirements text[],
    learning_objectives text[],
    category text,
    language text DEFAULT 'en'::text,
    certificate_template text,
    auto_create_classroom boolean DEFAULT true,
    auto_create_community boolean DEFAULT true,
    status text DEFAULT 'inactive'::text,
    community_group_public_id uuid,
    search_vector tsvector
);


CREATE TABLE public.course_analytics (
    id bigint DEFAULT nextval('course_analytics_id_seq'::regclass) NOT NULL,
    public_id uuid DEFAULT uuid_generate_v4() NOT NULL,
    user_id bigint NOT NULL,
    course_id bigint NOT NULL,
    lesson_id bigint,
    event_type text NOT NULL,
    event_data jsonb DEFAULT '{}'::jsonb,
    session_id uuid,
    timestamp timestamp with time zone DEFAULT now() NOT NULL,
    is_deleted boolean DEFAULT false NOT NULL,
    created_at timestamp with time zone DEFAULT now() NOT NULL,
    updated_at timestamp with time zone DEFAULT now() NOT NULL,
    deleted_at timestamp with time zone
);


CREATE TABLE public.course_attachments (
    id bigint DEFAULT nextval('course_attachments_id_seq'::regclass) NOT NULL,
    public_id uuid DEFAULT uuid_generate_v4() NOT NULL,
    owner_id bigint NOT NULL,
    title text NOT NULL,
    size integer,
    is_deleted boolean DEFAULT false NOT NULL,
    created_at timestamp with time zone DEFAULT now() NOT NULL,
    updated_at timestamp with time zone DEFAULT now() NOT NULL,
    deleted_at timestamp with time zone,
    url text NOT NULL,
    cloudinary_hls_url text,
    cloudinary_processed_at timestamp with time zone,
    cloudinary_public_id text,
    type text DEFAULT 'other'::text,
    cloudinary_mp3 text
);


CREATE TABLE public.course_certificate (
    id bigint DEFAULT nextval('course_certificate_id_seq'::regclass) NOT NULL,
    public_id uuid DEFAULT uuid_generate_v4() NOT NULL,
    user_id bigint NOT NULL,
    course_id bigint NOT NULL,
    certificate_url text,
    completion_percentage numeric(5,2) NOT NULL,
    final_score numeric(5,2),
    issued_at timestamp with time zone DEFAULT now() NOT NULL,
    expires_at timestamp with time zone,
    is_deleted boolean DEFAULT false NOT NULL,
    created_at timestamp with time zone DEFAULT now() NOT NULL,
    updated_at timestamp with time zone DEFAULT now() NOT NULL,
    deleted_at timestamp with time zone
);


CREATE TABLE public.course_chapter (
    id bigint DEFAULT nextval('course_chapter_id_seq'::regclass) NOT NULL,
    lesson_id bigint NOT NULL,
    title text NOT NULL,
    description text,
    start_time_sec integer,
    end_time_sec integer,
    order_index integer DEFAULT 1 NOT NULL,
    created_at timestamp with time zone DEFAULT now(),
    is_deleted boolean DEFAULT false NOT NULL,
    updated_at timestamp with time zone DEFAULT now(),
    deleted_at timestamp with time zone,
    search_vector tsvector
);


CREATE TABLE public.course_concept (
    id bigint DEFAULT nextval('course_concept_id_seq'::regclass) NOT NULL,
    public_id uuid DEFAULT uuid_generate_v4() NOT NULL,
    course_id bigint NOT NULL,
    name text NOT NULL,
    description text,
    embedding vector(1536),
    difficulty_level integer DEFAULT 1,
    estimated_time_minutes integer DEFAULT 30,
    is_deleted boolean DEFAULT false NOT NULL,
    created_at timestamp with time zone DEFAULT now() NOT NULL,
    updated_at timestamp with time zone DEFAULT now() NOT NULL,
    deleted_at timestamp with time zone
);


CREATE TABLE public.course_concept_lesson (
    id bigint DEFAULT nextval('course_concept_lesson_id_seq'::regclass) NOT NULL,
    public_id uuid DEFAULT uuid_generate_v4() NOT NULL,
    concept_id bigint NOT NULL,
    lesson_id bigint NOT NULL,
    relevance_score numeric(3,2) DEFAULT 1.0,
    is_deleted boolean DEFAULT false NOT NULL,
    created_at timestamp with time zone DEFAULT now() NOT NULL,
    updated_at timestamp with time zone DEFAULT now() NOT NULL,
    deleted_at timestamp with time zone
);


CREATE TABLE public.course_concept_link (
    id bigint DEFAULT nextval('course_concept_link_id_seq'::regclass) NOT NULL,
    public_id uuid DEFAULT uuid_generate_v4() NOT NULL,
    source_concept_id bigint NOT NULL,
    target_concept_id bigint NOT NULL,
    relation_type text NOT NULL,
    strength numeric(3,2) DEFAULT 1.0,
    is_deleted boolean DEFAULT false NOT NULL,
    created_at timestamp with time zone DEFAULT now() NOT NULL,
    updated_at timestamp with time zone DEFAULT now() NOT NULL,
    deleted_at timestamp with time zone
);


CREATE TABLE public.course_discussion (
    id bigint DEFAULT nextval('course_discussion_id_seq'::regclass) NOT NULL,
    public_id uuid DEFAULT uuid_generate_v4() NOT NULL,
    course_id bigint NOT NULL,
    lesson_id bigint,
    author_id bigint NOT NULL,
    title text NOT NULL,
    content text NOT NULL,
    is_pinned boolean DEFAULT false,
    is_resolved boolean DEFAULT false,
    view_count integer DEFAULT 0,
    is_deleted boolean DEFAULT false NOT NULL,
    created_at timestamp with time zone DEFAULT now() NOT NULL,
    updated_at timestamp with time zone DEFAULT now() NOT NULL,
    deleted_at timestamp with time zone
);


CREATE TABLE public.course_discussion_reply (
    id bigint DEFAULT nextval('course_discussion_reply_id_seq'::regclass) NOT NULL,
    public_id uuid DEFAULT uuid_generate_v4() NOT NULL,
    discussion_id bigint NOT NULL,
    author_id bigint NOT NULL,
    parent_reply_id bigint,
    content text NOT NULL,
    is_solution boolean DEFAULT false,
    is_deleted boolean DEFAULT false NOT NULL,
    created_at timestamp with time zone DEFAULT now() NOT NULL,
    updated_at timestamp with time zone DEFAULT now() NOT NULL,
    deleted_at timestamp with time zone
);


CREATE TABLE public.course_enrollment (
    id bigint DEFAULT nextval('course_enrollment_id_seq'::regclass) NOT NULL,
    public_id uuid DEFAULT uuid_generate_v4() NOT NULL,
    course_id bigint NOT NULL,
    user_id bigint NOT NULL,
    role text DEFAULT 'student'::text NOT NULL,
    status text DEFAULT 'active'::text NOT NULL,
    started_at timestamp with time zone DEFAULT now() NOT NULL,
    completed_at timestamp with time zone,
    created_at timestamp with time zone DEFAULT now() NOT NULL,
    updated_at timestamp with time zone DEFAULT now() NOT NULL
);


CREATE TABLE public.course_lesson (
    id bigint DEFAULT nextval('course_lesson_id_seq'::regclass) NOT NULL,
    public_id uuid DEFAULT uuid_generate_v4() NOT NULL,
    course_id bigint NOT NULL,
    module_id bigint,
    title text NOT NULL,
    kind text NOT NULL,
    content_url text,
    duration_sec integer,
    live_session_id bigint,
    is_deleted boolean DEFAULT false NOT NULL,
    created_at timestamp with time zone DEFAULT now() NOT NULL,
    updated_at timestamp with time zone DEFAULT now() NOT NULL,
    deleted_at timestamp with time zone,
    slug text,
    position integer DEFAULT 1,
    description text,
    is_preview boolean DEFAULT false,
    transcript text,
    attachments jsonb DEFAULT '[]'::jsonb,
    search_vector tsvector
);


CREATE TABLE public.course_module (
    id bigint DEFAULT nextval('course_module_id_seq'::regclass) NOT NULL,
    public_id uuid DEFAULT uuid_generate_v4() NOT NULL,
    course_id bigint NOT NULL,
    title text NOT NULL,
    position integer DEFAULT 1 NOT NULL,
    is_deleted boolean DEFAULT false NOT NULL,
    created_at timestamp with time zone DEFAULT now() NOT NULL,
    updated_at timestamp with time zone DEFAULT now() NOT NULL,
    deleted_at timestamp with time zone
);


CREATE TABLE public.course_notes (
    id bigint DEFAULT nextval('course_notes_id_seq'::regclass) NOT NULL,
    public_id uuid DEFAULT uuid_generate_v4() NOT NULL,
    user_id bigint NOT NULL,
    lesson_id bigint,
    timestamp_sec integer,
    content text NOT NULL,
    ai_summary text,
    tags text[] DEFAULT '{}'::text[],
    is_deleted boolean DEFAULT false NOT NULL,
    created_at timestamp with time zone DEFAULT now() NOT NULL,
    updated_at timestamp with time zone DEFAULT now() NOT NULL,
    deleted_at timestamp with time zone,
    title text,
    note_type text DEFAULT 'manual'::text,
    course_id bigint,
    search_vector tsvector
);


CREATE TABLE public.course_order (
    id bigint DEFAULT nextval('course_order_id_seq'::regclass) NOT NULL,
    public_id uuid DEFAULT uuid_generate_v4() NOT NULL,
    buyer_id bigint NOT NULL,
    status text DEFAULT 'pending'::text NOT NULL,
    total_cents integer DEFAULT 0 NOT NULL,
    currency text DEFAULT 'MYR'::text NOT NULL,
    meta jsonb DEFAULT '{}'::jsonb NOT NULL,
    is_deleted boolean DEFAULT false NOT NULL,
    created_at timestamp with time zone DEFAULT now() NOT NULL,
    updated_at timestamp with time zone DEFAULT now() NOT NULL,
    deleted_at timestamp with time zone
);


CREATE TABLE public.course_order_item (
    id bigint DEFAULT nextval('course_order_item_id_seq'::regclass) NOT NULL,
    public_id uuid DEFAULT uuid_generate_v4() NOT NULL,
    order_id bigint NOT NULL,
    product_id bigint NOT NULL,
    quantity integer DEFAULT 1 NOT NULL,
    unit_price_cents integer NOT NULL,
    subtotal_cents integer NOT NULL,
    is_deleted boolean DEFAULT false NOT NULL,
    created_at timestamp with time zone DEFAULT now() NOT NULL,
    updated_at timestamp with time zone DEFAULT now() NOT NULL,
    deleted_at timestamp with time zone
);


CREATE TABLE public.course_payment (
    id bigint DEFAULT nextval('course_payment_id_seq'::regclass) NOT NULL,
    public_id uuid DEFAULT uuid_generate_v4() NOT NULL,
    order_id bigint NOT NULL,
    provider text NOT NULL,
    provider_ref text,
    amount_cents integer NOT NULL,
    status text NOT NULL,
    is_deleted boolean DEFAULT false NOT NULL,
    created_at timestamp with time zone DEFAULT now() NOT NULL,
    updated_at timestamp with time zone DEFAULT now() NOT NULL,
    deleted_at timestamp with time zone
);


CREATE TABLE public.course_point_price (
    id bigint DEFAULT nextval('course_point_price_id_seq'::regclass) NOT NULL,
    public_id uuid DEFAULT uuid_generate_v4() NOT NULL,
    course_id bigint NOT NULL,
    point_price integer NOT NULL,
    discount_pct numeric(5,2) DEFAULT 0,
    is_active boolean DEFAULT true,
    is_deleted boolean DEFAULT false NOT NULL,
    created_at timestamp with time zone DEFAULT now() NOT NULL,
    updated_at timestamp with time zone DEFAULT now() NOT NULL,
    deleted_at timestamp with time zone
);


CREATE TABLE public.course_product (
    id bigint DEFAULT nextval('course_product_id_seq'::regclass) NOT NULL,
    public_id uuid DEFAULT uuid_generate_v4() NOT NULL,
    kind text NOT NULL,
    ref_id bigint,
    title text NOT NULL,
    price_cents integer NOT NULL,
    currency text DEFAULT 'MYR'::text NOT NULL,
    is_active boolean DEFAULT true NOT NULL,
    is_deleted boolean DEFAULT false NOT NULL,
    created_at timestamp with time zone DEFAULT now() NOT NULL,
    updated_at timestamp with time zone DEFAULT now() NOT NULL,
    deleted_at timestamp with time zone,
    metadata jsonb DEFAULT '{}'::jsonb
);


CREATE TABLE public.course_progress (
    id bigint DEFAULT nextval('course_progress_id_seq'::regclass) NOT NULL,
    public_id uuid DEFAULT uuid_generate_v4() NOT NULL,
    user_id bigint NOT NULL,
    lesson_id bigint NOT NULL,
    state text DEFAULT 'not_started'::text NOT NULL,
    progress_pct numeric(5,2) DEFAULT 0 NOT NULL,
    last_seen_at timestamp with time zone,
    created_at timestamp with time zone DEFAULT now() NOT NULL,
    updated_at timestamp with time zone DEFAULT now() NOT NULL,
    ai_recommendation jsonb DEFAULT '{}'::jsonb,
    time_spent_sec integer DEFAULT 0,
    completion_date timestamp with time zone,
    video_position_sec integer DEFAULT 0,
    video_duration_sec integer DEFAULT 0,
    last_accessed_at timestamp with time zone DEFAULT now(),
    lesson_kind text DEFAULT 'video'::text,
    is_continue_watching boolean DEFAULT false,
    is_deleted boolean DEFAULT false NOT NULL
);


CREATE TABLE public.course_quiz_question (
    id bigint DEFAULT nextval('course_quiz_question_id_seq'::regclass) NOT NULL,
    public_id uuid DEFAULT uuid_generate_v4() NOT NULL,
    lesson_id bigint NOT NULL,
    question_text text NOT NULL,
    question_type text NOT NULL,
    options jsonb,
    correct_answer jsonb NOT NULL,
    explanation text,
    points integer DEFAULT 1,
    difficulty integer DEFAULT 1,
    position integer DEFAULT 1,
    is_deleted boolean DEFAULT false NOT NULL,
    created_at timestamp with time zone DEFAULT now() NOT NULL,
    updated_at timestamp with time zone DEFAULT now() NOT NULL,
    deleted_at timestamp with time zone,
    user_id bigint NOT NULL,
    search_vector tsvector
);


CREATE TABLE public.course_quiz_submission (
    id bigint DEFAULT nextval('course_quiz_submission_id_seq'::regclass) NOT NULL,
    public_id uuid DEFAULT uuid_generate_v4() NOT NULL,
    user_id bigint NOT NULL,
    question_id bigint NOT NULL,
    lesson_id bigint NOT NULL,
    user_answer jsonb NOT NULL,
    is_correct boolean NOT NULL,
    points_earned integer DEFAULT 0,
    time_taken_sec integer,
    attempt_number integer DEFAULT 1,
    submitted_at timestamp with time zone DEFAULT now() NOT NULL,
    is_deleted boolean DEFAULT false NOT NULL,
    created_at timestamp with time zone DEFAULT now() NOT NULL,
    updated_at timestamp with time zone DEFAULT now() NOT NULL,
    deleted_at timestamp with time zone
);


CREATE TABLE public.course_reviews (
    id bigint DEFAULT nextval('course_reviews_id_seq'::regclass) NOT NULL,
    public_id uuid DEFAULT uuid_generate_v4() NOT NULL,
    course_id bigint NOT NULL,
    user_id bigint NOT NULL,
    rating integer NOT NULL,
    comment text,
    is_deleted boolean DEFAULT false NOT NULL,
    created_at timestamp with time zone DEFAULT now() NOT NULL,
    updated_at timestamp with time zone DEFAULT now() NOT NULL,
    deleted_at timestamp with time zone,
    search_vector tsvector
);


CREATE TABLE public.currencies (
    id bigint DEFAULT nextval('currencies_id_seq'::regclass) NOT NULL,
    code character(3) NOT NULL,
    name character varying(100),
    country character varying(100),
    symbol character varying(10),
    rate_to_usd numeric(15,6),
    updated_at timestamp with time zone DEFAULT now() NOT NULL
);


CREATE TABLE public.daily_learning_plans (
    id bigint DEFAULT nextval('daily_learning_plans_id_seq'::regclass) NOT NULL,
    public_id uuid DEFAULT uuid_generate_v4() NOT NULL,
    user_id bigint NOT NULL,
    plan_date date NOT NULL,
    plan_title text NOT NULL,
    plan_description text,
    ai_insights text,
    motivation_message text,
    total_tasks integer DEFAULT 0 NOT NULL,
    completed_tasks integer DEFAULT 0 NOT NULL,
    total_points integer DEFAULT 0 NOT NULL,
    earned_points integer DEFAULT 0 NOT NULL,
    estimated_duration_minutes integer DEFAULT 0 NOT NULL,
    actual_duration_minutes integer DEFAULT 0,
    status text DEFAULT 'active'::text NOT NULL,
    completion_rate numeric(5,2) DEFAULT 0.00,
    ai_model_version text,
    generation_context jsonb DEFAULT '{}'::jsonb,
    created_at timestamp with time zone DEFAULT now() NOT NULL,
    updated_at timestamp with time zone DEFAULT now() NOT NULL,
    completed_at timestamp with time zone
);


CREATE TABLE public.daily_plan_tasks (
    id bigint DEFAULT nextval('daily_plan_tasks_id_seq'::regclass) NOT NULL,
    public_id uuid DEFAULT uuid_generate_v4() NOT NULL,
    plan_id bigint NOT NULL,
    task_title text NOT NULL,
    task_description text,
    task_type text NOT NULL,
    related_course_id bigint,
    related_lesson_id bigint,
    related_content_type text,
    related_content_id text,
    priority text DEFAULT 'medium'::text NOT NULL,
    difficulty text DEFAULT 'medium'::text NOT NULL,
    estimated_minutes integer DEFAULT 15 NOT NULL,
    actual_minutes integer DEFAULT 0,
    points_reward integer DEFAULT 5 NOT NULL,
    is_completed boolean DEFAULT false NOT NULL,
    completion_progress numeric(5,2) DEFAULT 0.00,
    completed_at timestamp with time zone,
    position integer DEFAULT 0 NOT NULL,
    category text,
    created_at timestamp with time zone DEFAULT now() NOT NULL,
    updated_at timestamp with time zone DEFAULT now() NOT NULL
);


CREATE TABLE public.direct_conversations (
    id bigint DEFAULT nextval('direct_conversations_id_seq'::regclass) NOT NULL,
    public_id uuid DEFAULT uuid_generate_v4() NOT NULL,
    participant1_id bigint NOT NULL,
    participant2_id bigint NOT NULL,
    created_at timestamp with time zone DEFAULT now() NOT NULL,
    updated_at timestamp with time zone DEFAULT now() NOT NULL,
    is_deleted boolean DEFAULT false NOT NULL,
    deleted_at timestamp with time zone
);


CREATE TABLE public.direct_messages (
    id bigint DEFAULT nextval('direct_messages_id_seq'::regclass) NOT NULL,
    public_id uuid DEFAULT uuid_generate_v4() NOT NULL,
    conversation_id bigint NOT NULL,
    sender_id bigint NOT NULL,
    content text NOT NULL,
    message_type text DEFAULT 'text'::text NOT NULL,
    attachment_id bigint,
    reply_to_id bigint,
    is_edited boolean DEFAULT false NOT NULL,
    is_deleted boolean DEFAULT false NOT NULL,
    created_at timestamp with time zone DEFAULT now() NOT NULL,
    updated_at timestamp with time zone DEFAULT now() NOT NULL,
    deleted_at timestamp with time zone,
    delivered_at timestamp with time zone
);


CREATE TABLE public.document_hierarchy (
    id bigint DEFAULT nextval('document_hierarchy_id_seq'::regclass) NOT NULL,
    public_id uuid DEFAULT uuid_generate_v4() NOT NULL,
    content_type text NOT NULL,
    content_id bigint NOT NULL,
    document_title text,
    document_structure jsonb,
    summary_embedding_id bigint,
    total_chunks integer DEFAULT 0,
    estimated_reading_time integer DEFAULT 0,
    has_table_of_contents boolean DEFAULT false,
    created_at timestamp with time zone DEFAULT now() NOT NULL,
    updated_at timestamp with time zone DEFAULT now() NOT NULL
);


CREATE TABLE public.embedding_queue (
    id bigint DEFAULT nextval('embedding_queue_id_seq'::regclass) NOT NULL,
    public_id uuid DEFAULT uuid_generate_v4() NOT NULL,
    content_type text NOT NULL,
    content_id bigint NOT NULL,
    content_text text NOT NULL,
    content_hash text NOT NULL,
    priority integer DEFAULT 5,
    scheduled_at timestamp with time zone DEFAULT now(),
    processing_started_at timestamp with time zone,
    retry_count integer DEFAULT 0,
    max_retries integer DEFAULT 3,
    status text DEFAULT 'queued'::text NOT NULL,
    error_message text,
    created_at timestamp with time zone DEFAULT now() NOT NULL,
    updated_at timestamp with time zone DEFAULT now() NOT NULL
);


CREATE TABLE public.embedding_searches (
    id bigint DEFAULT nextval('embedding_searches_id_seq'::regclass) NOT NULL,
    public_id uuid DEFAULT uuid_generate_v4() NOT NULL,
    user_id bigint,
    query_text text NOT NULL,
    query_embedding vector(384),
    content_types text[] DEFAULT '{}'::text[],
    similarity_threshold numeric(3,2) DEFAULT 0.7,
    max_results integer DEFAULT 10,
    results_count integer DEFAULT 0,
    results_data jsonb DEFAULT '[]'::jsonb,
    processing_time_ms integer,
    embedding_time_ms integer,
    search_time_ms integer,
    created_at timestamp with time zone DEFAULT now() NOT NULL
);


CREATE TABLE public.embeddings (
    id bigint DEFAULT nextval('embeddings_id_seq'::regclass) NOT NULL,
    public_id uuid DEFAULT uuid_generate_v4() NOT NULL,
    content_type text NOT NULL,
    content_id bigint NOT NULL,
    content_hash text NOT NULL,
    embedding vector(384),
    content_text text NOT NULL,
    embedding_model text DEFAULT 'intfloat/e5-small'::text,
    language text DEFAULT 'en'::text,
    token_count integer,
    status text DEFAULT 'pending'::text NOT NULL,
    error_message text,
    retry_count integer DEFAULT 0,
    is_deleted boolean DEFAULT false NOT NULL,
    created_at timestamp with time zone DEFAULT now() NOT NULL,
    updated_at timestamp with time zone DEFAULT now() NOT NULL,
    deleted_at timestamp with time zone,
    chunk_type text,
    hierarchy_level integer DEFAULT 0,
    parent_chunk_id bigint,
    section_title text,
    semantic_density double precision,
    key_terms text[],
    sentence_count integer DEFAULT 0,
    word_count integer DEFAULT 0,
    has_code_block boolean DEFAULT false,
    has_table boolean DEFAULT false,
    has_list boolean DEFAULT false,
    chunk_language text DEFAULT 'en'::text
);


CREATE TABLE public.group_conversations (
    id bigint DEFAULT nextval('group_conversations_id_seq'::regclass) NOT NULL,
    name text NOT NULL,
    description text,
    avatar_url text,
    created_by bigint NOT NULL,
    is_deleted boolean DEFAULT false NOT NULL,
    created_at timestamp with time zone DEFAULT now() NOT NULL,
    updated_at timestamp with time zone DEFAULT now() NOT NULL
);


CREATE TABLE public.group_members (
    id bigint DEFAULT nextval('group_members_id_seq'::regclass) NOT NULL,
    conversation_id bigint NOT NULL,
    user_id bigint NOT NULL,
    role text DEFAULT 'member'::text NOT NULL,
    joined_at timestamp with time zone DEFAULT now() NOT NULL,
    left_at timestamp with time zone
);


CREATE TABLE public.group_message_read_status (
    id bigint DEFAULT nextval('group_message_read_status_id_seq'::regclass) NOT NULL,
    message_id bigint NOT NULL,
    user_id bigint NOT NULL,
    read_at timestamp with time zone DEFAULT now() NOT NULL
);


CREATE TABLE public.group_messages (
    id bigint DEFAULT nextval('group_messages_id_seq'::regclass) NOT NULL,
    conversation_id bigint NOT NULL,
    sender_id bigint NOT NULL,
    content text NOT NULL,
    attachment_id bigint,
    is_deleted boolean DEFAULT false NOT NULL,
    created_at timestamp with time zone DEFAULT now() NOT NULL,
    updated_at timestamp with time zone DEFAULT now() NOT NULL,
    deleted_at timestamp with time zone,
    message_type text DEFAULT 'text'::text NOT NULL,
    reply_to_id bigint,
    is_edited boolean DEFAULT false NOT NULL
);


CREATE TABLE public.hashtags (
    id bigint DEFAULT nextval('hashtags_id_seq'::regclass) NOT NULL,
    name text NOT NULL,
    search_vector tsvector
);


CREATE TABLE public.learning_goal (
    id bigint DEFAULT nextval('learning_goal_id_seq'::regclass) NOT NULL,
    public_id uuid DEFAULT uuid_generate_v4() NOT NULL,
    user_id bigint NOT NULL,
    goal_type text NOT NULL,
    target_value integer NOT NULL,
    current_value integer DEFAULT 0,
    target_date date,
    reward_type text,
    reward_value integer DEFAULT 0,
    status text DEFAULT 'active'::text NOT NULL,
    completion_date timestamp with time zone,
    is_deleted boolean DEFAULT false NOT NULL,
    created_at timestamp with time zone DEFAULT now() NOT NULL,
    updated_at timestamp with time zone DEFAULT now() NOT NULL,
    deleted_at timestamp with time zone,
    search_vector tsvector
);


CREATE TABLE public.learning_path (
    id bigint DEFAULT nextval('learning_path_id_seq'::regclass) NOT NULL,
    public_id uuid DEFAULT uuid_generate_v4() NOT NULL,
    user_id bigint NOT NULL,
    goal text NOT NULL,
    duration integer NOT NULL,
    progress numeric(5,2) DEFAULT 0,
    is_active boolean DEFAULT true NOT NULL,
    is_deleted boolean DEFAULT false NOT NULL,
    created_at timestamp with time zone DEFAULT now() NOT NULL,
    updated_at timestamp with time zone DEFAULT now() NOT NULL,
    deleted_at timestamp with time zone
);


CREATE TABLE public.learning_paths (
    id bigint DEFAULT nextval('learning_paths_id_seq'::regclass) NOT NULL,
    public_id uuid DEFAULT uuid_generate_v4() NOT NULL,
    user_id bigint NOT NULL,
    title text NOT NULL,
    description text,
    learning_goal text NOT NULL,
    current_level text,
    time_constraint text,
    mermaid_diagram text,
    roadmap jsonb DEFAULT '[]'::jsonb,
    recommended_courses jsonb DEFAULT '[]'::jsonb,
    quiz_suggestions jsonb DEFAULT '[]'::jsonb,
    study_tips jsonb DEFAULT '[]'::jsonb,
    is_active boolean DEFAULT true NOT NULL,
    progress_pct numeric(5,2) DEFAULT 0,
    is_deleted boolean DEFAULT false NOT NULL,
    created_at timestamp with time zone DEFAULT now() NOT NULL,
    updated_at timestamp with time zone DEFAULT now() NOT NULL,
    deleted_at timestamp with time zone
);


CREATE TABLE public.learning_retrospectives (
    id bigint DEFAULT nextval('learning_retrospectives_id_seq'::regclass) NOT NULL,
    public_id uuid DEFAULT uuid_generate_v4() NOT NULL,
    user_id bigint NOT NULL,
    plan_id bigint,
    retro_date date NOT NULL,
    retro_type text DEFAULT 'daily'::text NOT NULL,
    self_rating integer,
    mood_rating text,
    energy_level integer,
    focus_quality integer,
    achievements_today text,
    challenges_faced text,
    lessons_learned text,
    improvements_needed text,
    tomorrow_goals text,
    ai_analysis text,
    ai_suggestions text,
    ai_next_focus text,
    strengths_identified text,
    weaknesses_identified text,
    learning_patterns text,
    study_time_minutes integer DEFAULT 0,
    tasks_completed integer DEFAULT 0,
    points_earned integer DEFAULT 0,
    courses_progressed integer DEFAULT 0,
    achievements_unlocked integer DEFAULT 0,
    ai_model_version text,
    analysis_context jsonb DEFAULT '{}'::jsonb,
    created_at timestamp with time zone DEFAULT now() NOT NULL,
    updated_at timestamp with time zone DEFAULT now() NOT NULL
);


CREATE TABLE public.learning_statistics (
    id bigint DEFAULT nextval('learning_statistics_id_seq'::regclass) NOT NULL,
    user_id bigint NOT NULL,
    stat_date date DEFAULT CURRENT_DATE NOT NULL,
    total_study_minutes integer DEFAULT 0,
    courses_completed integer DEFAULT 0,
    lessons_completed integer DEFAULT 0,
    quizzes_taken integer DEFAULT 0,
    points_earned integer DEFAULT 0,
    achievements_unlocked integer DEFAULT 0,
    study_streak_days integer DEFAULT 0,
    avg_engagement_score numeric(3,2),
    created_at timestamp with time zone DEFAULT now() NOT NULL,
    updated_at timestamp with time zone DEFAULT now() NOT NULL
);


CREATE TABLE public.message_read_status (
    id bigint DEFAULT nextval('message_read_status_id_seq'::regclass) NOT NULL,
    message_id bigint NOT NULL,
    user_id bigint NOT NULL,
    read_at timestamp with time zone DEFAULT now() NOT NULL
);


CREATE TABLE public.mfa_attempts (
    id bigint DEFAULT nextval('mfa_attempts_id_seq'::regclass) NOT NULL,
    public_id uuid DEFAULT uuid_generate_v4() NOT NULL,
    user_id bigint NOT NULL,
    attempt_type text NOT NULL,
    success boolean DEFAULT false NOT NULL,
    ip_address inet,
    user_agent text,
    created_at timestamp with time zone DEFAULT now() NOT NULL
);


CREATE TABLE public.milestone (
    id bigint DEFAULT nextval('milestone_id_seq'::regclass) NOT NULL,
    public_id uuid DEFAULT uuid_generate_v4() NOT NULL,
    path_id bigint NOT NULL,
    title text NOT NULL,
    description text,
    order_index integer NOT NULL,
    status text DEFAULT 'locked'::text NOT NULL,
    resource_type text,
    resource_id bigint,
    prerequisites jsonb,
    reward jsonb,
    is_deleted boolean DEFAULT false NOT NULL,
    created_at timestamp with time zone DEFAULT now() NOT NULL,
    updated_at timestamp with time zone DEFAULT now() NOT NULL,
    deleted_at timestamp with time zone
);


CREATE TABLE public.mistake_book (
    id bigint DEFAULT nextval('mistake_book_id_seq'::regclass) NOT NULL,
    public_id uuid DEFAULT uuid_generate_v4() NOT NULL,
    user_id bigint NOT NULL,
    assignment_id bigint,
    submission_id bigint,
    question_id bigint,
    mistake_content text NOT NULL,
    analysis text,
    source_type text DEFAULT 'manual'::text,
    knowledge_points text[],
    recommended_exercises jsonb,
    is_deleted boolean DEFAULT false NOT NULL,
    created_at timestamp with time zone DEFAULT now() NOT NULL,
    updated_at timestamp with time zone DEFAULT now() NOT NULL,
    deleted_at timestamp with time zone,
    course_question_id bigint,
    course_id bigint,
    lesson_id bigint,
    search_vector tsvector
);


CREATE TABLE public.notification_categories (
    id bigint DEFAULT nextval('notification_categories_id_seq'::regclass) NOT NULL,
    name text NOT NULL,
    display_name text NOT NULL,
    description text,
    default_enabled boolean DEFAULT true NOT NULL,
    icon text,
    color text,
    created_at timestamp with time zone DEFAULT now() NOT NULL
);


CREATE TABLE public.notification_delivery_log (
    id bigint DEFAULT nextval('notification_delivery_log_id_seq'::regclass) NOT NULL,
    notification_id bigint NOT NULL,
    delivery_method text NOT NULL,
    onesignal_notification_id text,
    delivery_status text DEFAULT 'pending'::text NOT NULL,
    delivery_response jsonb,
    attempted_at timestamp with time zone DEFAULT now() NOT NULL,
    delivered_at timestamp with time zone,
    error_message text,
    created_at timestamp with time zone DEFAULT now() NOT NULL
);


CREATE TABLE public.notification_templates (
    id bigint DEFAULT nextval('notification_templates_id_seq'::regclass) NOT NULL,
    name text NOT NULL,
    category_id bigint NOT NULL,
    title_template text NOT NULL,
    message_template text NOT NULL,
    action_url_template text,
    icon_url text,
    default_channels text[] DEFAULT ARRAY['push'::text, 'in_app'::text],
    variables jsonb,
    is_active boolean DEFAULT true NOT NULL,
    created_at timestamp with time zone DEFAULT now() NOT NULL,
    updated_at timestamp with time zone DEFAULT now() NOT NULL
);


CREATE TABLE public.notifications (
    id bigint DEFAULT nextval('notifications_id_seq'::regclass) NOT NULL,
    public_id uuid DEFAULT uuid_generate_v4() NOT NULL,
    user_id bigint NOT NULL,
    kind text NOT NULL,
    payload jsonb DEFAULT '{}'::jsonb NOT NULL,
    is_read boolean DEFAULT false NOT NULL,
    is_deleted boolean DEFAULT false NOT NULL,
    created_at timestamp with time zone DEFAULT now() NOT NULL,
    updated_at timestamp with time zone DEFAULT now() NOT NULL,
    deleted_at timestamp with time zone,
    category_id bigint
);


CREATE TABLE public.password_reset_tokens (
    id bigint DEFAULT nextval('password_reset_tokens_id_seq'::regclass) NOT NULL,
    public_id uuid DEFAULT uuid_generate_v4() NOT NULL,
    user_id bigint NOT NULL,
    token_hash text NOT NULL,
    expires_at timestamp with time zone NOT NULL,
    used_at timestamp with time zone,
    created_at timestamp with time zone DEFAULT now() NOT NULL,
    ip_address inet,
    user_agent text
);


CREATE TABLE public.permissions (
    id bigint DEFAULT nextval('permissions_id_seq'::regclass) NOT NULL,
    public_id uuid DEFAULT uuid_generate_v4() NOT NULL,
    title text NOT NULL,
    is_deleted boolean DEFAULT false NOT NULL,
    created_at timestamp with time zone DEFAULT now() NOT NULL,
    updated_at timestamp with time zone DEFAULT now() NOT NULL,
    deleted_at timestamp with time zone
);


CREATE TABLE public.plagiarism_report (
    id bigint DEFAULT nextval('plagiarism_report_id_seq'::regclass) NOT NULL,
    submission_id bigint NOT NULL,
    similarity_score numeric,
    report jsonb,
    created_at timestamp with time zone DEFAULT now()
);


CREATE TABLE public.point_redemption (
    id bigint DEFAULT nextval('point_redemption_id_seq'::regclass) NOT NULL,
    public_id uuid DEFAULT uuid_generate_v4() NOT NULL,
    user_id bigint NOT NULL,
    course_id bigint NOT NULL,
    points_spent integer NOT NULL,
    original_price_cents integer,
    discount_applied numeric(5,2) DEFAULT 0,
    status text DEFAULT 'pending'::text NOT NULL,
    redemption_date timestamp with time zone DEFAULT now() NOT NULL,
    completion_date timestamp with time zone,
    failure_reason text,
    is_deleted boolean DEFAULT false NOT NULL,
    created_at timestamp with time zone DEFAULT now() NOT NULL,
    updated_at timestamp with time zone DEFAULT now() NOT NULL,
    deleted_at timestamp with time zone
);


CREATE TABLE public.post_hashtags (
    post_id uuid NOT NULL,
    hashtag_id bigint NOT NULL
);


CREATE TABLE public.profiles (
    id bigint DEFAULT nextval('profiles_id_seq'::regclass) NOT NULL,
    public_id uuid DEFAULT gen_random_uuid() NOT NULL,
    user_id uuid NOT NULL,
    display_name text,
    role text NOT NULL,
    avatar_url text,
    bio text,
    timezone text DEFAULT 'Asia/Kuala_Lumpur'::text,
    status text DEFAULT 'active'::text NOT NULL,
    banned_reason text,
    banned_at timestamp with time zone,
    points integer DEFAULT 0 NOT NULL,
    onboarded boolean DEFAULT false NOT NULL,
    onboarded_step integer DEFAULT 0,
    is_deleted boolean DEFAULT false NOT NULL,
    created_at timestamp with time zone DEFAULT now() NOT NULL,
    updated_at timestamp with time zone DEFAULT now() NOT NULL,
    last_login timestamp with time zone,
    deleted_at timestamp with time zone,
    email text,
    full_name text,
    preferences jsonb DEFAULT '{}'::jsonb,
    theme text DEFAULT 'system'::text,
    language text DEFAULT 'en'::text,
    notification_settings jsonb DEFAULT '{"course_updates": true, "marketing_emails": false, "community_updates": false, "push_notifications": true, "email_notifications": true}'::jsonb,
    privacy_settings jsonb DEFAULT '{"show_email": false, "show_progress": true, "data_collection": true, "profile_visibility": "public"}'::jsonb,
    two_factor_enabled boolean DEFAULT false,
    email_verified boolean DEFAULT false,
    profile_completion integer DEFAULT 0,
    onesignal_player_id text,
    onesignal_external_id text,
    push_subscription_status text DEFAULT 'unknown'::text,
    totp_secret text,
    totp_backup_codes jsonb DEFAULT '[]'::jsonb,
    totp_enabled_at timestamp with time zone,
    last_password_change timestamp with time zone DEFAULT now(),
    currency text DEFAULT 'MYR'::text,
    search_vector tsvector
);


CREATE TABLE public.report (
    id bigint DEFAULT nextval('report_id_seq'::regclass) NOT NULL,
    public_id uuid DEFAULT uuid_generate_v4() NOT NULL,
    reporter_id bigint,
    subject_type text NOT NULL,
    subject_id text NOT NULL,
    reason text,
    status text DEFAULT 'open'::text NOT NULL,
    is_deleted boolean DEFAULT false NOT NULL,
    created_at timestamp with time zone DEFAULT now() NOT NULL,
    updated_at timestamp with time zone DEFAULT now() NOT NULL,
    deleted_at timestamp with time zone
);


CREATE TABLE public.role_permission (
    id bigint DEFAULT nextval('role_permission_id_seq'::regclass) NOT NULL,
    public_id uuid DEFAULT uuid_generate_v4() NOT NULL,
    role_id bigint NOT NULL,
    permission_id bigint NOT NULL,
    is_deleted boolean DEFAULT false NOT NULL,
    created_at timestamp with time zone DEFAULT now() NOT NULL,
    updated_at timestamp with time zone DEFAULT now() NOT NULL,
    deleted_at timestamp with time zone
);


CREATE TABLE public.roles (
    id bigint DEFAULT nextval('roles_id_seq'::regclass) NOT NULL,
    public_id uuid DEFAULT uuid_generate_v4() NOT NULL,
    title text NOT NULL,
    is_deleted boolean DEFAULT false NOT NULL,
    created_at timestamp with time zone DEFAULT now() NOT NULL,
    updated_at timestamp with time zone DEFAULT now() NOT NULL,
    deleted_at timestamp with time zone
);


CREATE TABLE public.study_session (
    id bigint DEFAULT nextval('study_session_id_seq'::regclass) NOT NULL,
    public_id uuid DEFAULT uuid_generate_v4() NOT NULL,
    user_id bigint NOT NULL,
    lesson_id bigint,
    course_id bigint,
    session_start timestamp with time zone DEFAULT now() NOT NULL,
    session_end timestamp with time zone,
    duration_minutes integer DEFAULT 0,
    activity_type text DEFAULT 'video_watching'::text,
    engagement_score numeric(3,2),
    progress_made numeric(5,2) DEFAULT 0,
    is_deleted boolean DEFAULT false NOT NULL,
    created_at timestamp with time zone DEFAULT now() NOT NULL,
    updated_at timestamp with time zone DEFAULT now() NOT NULL,
    deleted_at timestamp with time zone
);


CREATE TABLE public.tutor_earnings (
    id bigint DEFAULT nextval('tutor_earnings_id_seq'::regclass) NOT NULL,
    public_id uuid DEFAULT uuid_generate_v4() NOT NULL,
    tutor_id bigint NOT NULL,
    source_type text NOT NULL,
    source_id bigint,
    gross_amount_cents integer NOT NULL,
    platform_fee_cents integer NOT NULL,
    tutor_amount_cents integer NOT NULL,
    currency text DEFAULT 'MYR'::text NOT NULL,
    status text DEFAULT 'pending'::text NOT NULL,
    release_date timestamp with time zone,
    payout_id bigint,
    payment_intent_id text,
    stripe_transfer_id text,
    metadata jsonb DEFAULT '{}'::jsonb,
    is_deleted boolean DEFAULT false NOT NULL,
    created_at timestamp with time zone DEFAULT now() NOT NULL,
    updated_at timestamp with time zone DEFAULT now() NOT NULL,
    deleted_at timestamp with time zone
);


CREATE TABLE public.tutor_earnings_summary (
    id bigint DEFAULT nextval('tutor_earnings_summary_id_seq'::regclass) NOT NULL,
    tutor_id bigint NOT NULL,
    total_earnings_cents integer DEFAULT 0,
    pending_earnings_cents integer DEFAULT 0,
    released_earnings_cents integer DEFAULT 0,
    paid_out_earnings_cents integer DEFAULT 0,
    current_month_earnings_cents integer DEFAULT 0,
    previous_month_earnings_cents integer DEFAULT 0,
    total_sales_count integer DEFAULT 0,
    students_taught_count integer DEFAULT 0,
    courses_sold_count integer DEFAULT 0,
    last_payout_at timestamp with time zone,
    next_payout_date timestamp with time zone,
    currency text DEFAULT 'MYR'::text NOT NULL,
    updated_at timestamp with time zone DEFAULT now() NOT NULL
);


CREATE TABLE public.tutor_payouts (
    id bigint DEFAULT nextval('tutor_payouts_id_seq'::regclass) NOT NULL,
    public_id uuid DEFAULT uuid_generate_v4() NOT NULL,
    tutor_id bigint NOT NULL,
    stripe_payout_id text,
    amount_cents integer NOT NULL,
    currency text DEFAULT 'MYR'::text NOT NULL,
    status text DEFAULT 'pending'::text NOT NULL,
    payout_method text DEFAULT 'standard'::text,
    estimated_arrival timestamp with time zone,
    actual_arrival timestamp with time zone,
    failure_code text,
    failure_message text,
    metadata jsonb DEFAULT '{}'::jsonb,
    is_deleted boolean DEFAULT false NOT NULL,
    created_at timestamp with time zone DEFAULT now() NOT NULL,
    updated_at timestamp with time zone DEFAULT now() NOT NULL,
    deleted_at timestamp with time zone
);


CREATE TABLE public.tutor_stripe_accounts (
    id bigint DEFAULT nextval('tutor_stripe_accounts_id_seq'::regclass) NOT NULL,
    public_id uuid DEFAULT uuid_generate_v4() NOT NULL,
    tutor_id bigint NOT NULL,
    stripe_account_id text NOT NULL,
    account_status text DEFAULT 'pending'::text NOT NULL,
    charges_enabled boolean DEFAULT false,
    payouts_enabled boolean DEFAULT false,
    country text DEFAULT 'MY'::text NOT NULL,
    currency text DEFAULT 'MYR'::text NOT NULL,
    account_type text DEFAULT 'express'::text,
    onboarding_completed boolean DEFAULT false,
    onboarding_url text,
    requirements jsonb DEFAULT '{}'::jsonb,
    capabilities jsonb DEFAULT '{}'::jsonb,
    metadata jsonb DEFAULT '{}'::jsonb,
    is_deleted boolean DEFAULT false NOT NULL,
    created_at timestamp with time zone DEFAULT now() NOT NULL,
    updated_at timestamp with time zone DEFAULT now() NOT NULL,
    deleted_at timestamp with time zone
);


CREATE TABLE public.tutoring_appointments (
    id bigint DEFAULT nextval('tutoring_appointments_id_seq'::regclass) NOT NULL,
    public_id uuid DEFAULT uuid_generate_v4() NOT NULL,
    tutor_id bigint NOT NULL,
    student_id bigint NOT NULL,
    scheduled_at timestamp with time zone NOT NULL,
    duration_min integer NOT NULL,
    status text DEFAULT 'requested'::text NOT NULL,
    notes text,
    created_by bigint,
    is_deleted boolean DEFAULT false NOT NULL,
    created_at timestamp with time zone DEFAULT now() NOT NULL,
    updated_at timestamp with time zone DEFAULT now() NOT NULL,
    deleted_at timestamp with time zone
);


CREATE TABLE public.tutoring_availability (
    id bigint DEFAULT nextval('tutoring_availability_id_seq'::regclass) NOT NULL,
    public_id uuid DEFAULT uuid_generate_v4() NOT NULL,
    tutor_id bigint NOT NULL,
    start_at timestamp with time zone NOT NULL,
    end_at timestamp with time zone NOT NULL,
    rrule text,
    is_deleted boolean DEFAULT false NOT NULL,
    created_at timestamp with time zone DEFAULT now() NOT NULL,
    updated_at timestamp with time zone DEFAULT now() NOT NULL,
    deleted_at timestamp with time zone
);


CREATE TABLE public.tutoring_file (
    id bigint DEFAULT nextval('tutoring_file_id_seq'::regclass) NOT NULL,
    public_id uuid DEFAULT uuid_generate_v4() NOT NULL,
    owner_id bigint NOT NULL,
    path text NOT NULL,
    mime_type text,
    size_bytes bigint,
    is_deleted boolean DEFAULT false NOT NULL,
    created_at timestamp with time zone DEFAULT now() NOT NULL,
    updated_at timestamp with time zone DEFAULT now() NOT NULL,
    deleted_at timestamp with time zone
);


CREATE TABLE public.tutoring_note (
    id bigint DEFAULT nextval('tutoring_note_id_seq'::regclass) NOT NULL,
    public_id uuid DEFAULT uuid_generate_v4() NOT NULL,
    owner_id bigint NOT NULL,
    title text,
    body text,
    is_deleted boolean DEFAULT false NOT NULL,
    created_at timestamp with time zone DEFAULT now() NOT NULL,
    updated_at timestamp with time zone DEFAULT now() NOT NULL,
    deleted_at timestamp with time zone,
    search_vector tsvector
);


CREATE TABLE public.tutoring_share (
    id bigint DEFAULT nextval('tutoring_share_id_seq'::regclass) NOT NULL,
    public_id uuid DEFAULT uuid_generate_v4() NOT NULL,
    resource_kind text NOT NULL,
    resource_id bigint NOT NULL,
    shared_with bigint,
    access text NOT NULL,
    is_deleted boolean DEFAULT false NOT NULL,
    created_at timestamp with time zone DEFAULT now() NOT NULL,
    updated_at timestamp with time zone DEFAULT now() NOT NULL,
    deleted_at timestamp with time zone
);


CREATE TABLE public.tutoring_students (
    id bigint DEFAULT nextval('tutoring_students_id_seq'::regclass) NOT NULL,
    public_id uuid DEFAULT uuid_generate_v4() NOT NULL,
    user_id bigint NOT NULL,
    school text,
    grade text,
    is_deleted boolean DEFAULT false NOT NULL,
    created_at timestamp with time zone DEFAULT now() NOT NULL,
    updated_at timestamp with time zone DEFAULT now() NOT NULL,
    deleted_at timestamp with time zone
);


CREATE TABLE public.tutoring_tutors (
    id bigint DEFAULT nextval('tutoring_tutors_id_seq'::regclass) NOT NULL,
    public_id uuid DEFAULT uuid_generate_v4() NOT NULL,
    user_id bigint NOT NULL,
    headline text,
    subjects text[] DEFAULT '{}'::text[] NOT NULL,
    hourly_rate numeric(10,2),
    qualifications text,
    rating_avg numeric(3,2) DEFAULT 0,
    rating_count integer DEFAULT 0,
    is_deleted boolean DEFAULT false NOT NULL,
    created_at timestamp with time zone DEFAULT now() NOT NULL,
    updated_at timestamp with time zone DEFAULT now() NOT NULL,
    deleted_at timestamp with time zone,
    search_vector tsvector
);


CREATE TABLE public.user_notification_preferences (
    id bigint DEFAULT nextval('user_notification_preferences_id_seq'::regclass) NOT NULL,
    user_id bigint NOT NULL,
    category_id bigint NOT NULL,
    push_enabled boolean DEFAULT true NOT NULL,
    email_enabled boolean DEFAULT true NOT NULL,
    in_app_enabled boolean DEFAULT true NOT NULL,
    sms_enabled boolean DEFAULT false NOT NULL,
    quiet_hours_start time without time zone,
    quiet_hours_end time without time zone,
    timezone text DEFAULT 'UTC'::text,
    created_at timestamp with time zone DEFAULT now() NOT NULL,
    updated_at timestamp with time zone DEFAULT now() NOT NULL
);


CREATE TABLE public.video_comment_likes (
    id bigint DEFAULT nextval('video_comment_likes_id_seq'::regclass) NOT NULL,
    public_id uuid DEFAULT uuid_generate_v4() NOT NULL,
    user_id bigint NOT NULL,
    comment_id bigint NOT NULL,
    is_liked boolean DEFAULT true NOT NULL,
    created_at timestamp with time zone DEFAULT now() NOT NULL,
    updated_at timestamp with time zone DEFAULT now() NOT NULL
);


CREATE TABLE public.video_comments (
    id bigint DEFAULT nextval('video_comments_id_seq'::regclass) NOT NULL,
    public_id uuid DEFAULT uuid_generate_v4() NOT NULL,
    user_id bigint NOT NULL,
    lesson_id bigint NOT NULL,
    attachment_id bigint,
    parent_id bigint,
    reply_to_user_id bigint,
    content text NOT NULL,
    content_type text DEFAULT 'text'::text NOT NULL,
    video_time_sec double precision,
    likes_count integer DEFAULT 0 NOT NULL,
    replies_count integer DEFAULT 0 NOT NULL,
    is_approved boolean DEFAULT true,
    is_pinned boolean DEFAULT false,
    is_blocked boolean DEFAULT false,
    blocked_reason text,
    blocked_by bigint,
    blocked_at timestamp with time zone,
    is_deleted boolean DEFAULT false NOT NULL,
    created_at timestamp with time zone DEFAULT now() NOT NULL,
    updated_at timestamp with time zone DEFAULT now() NOT NULL
);


CREATE TABLE public.video_danmaku (
    id bigint DEFAULT nextval('video_danmaku_id_seq'::regclass) NOT NULL,
    public_id uuid DEFAULT uuid_generate_v4() NOT NULL,
    user_id bigint NOT NULL,
    lesson_id bigint NOT NULL,
    attachment_id bigint,
    content text NOT NULL,
    color text DEFAULT '#FFFFFF'::text NOT NULL,
    size text DEFAULT 'medium'::text NOT NULL,
    video_time_sec double precision NOT NULL,
    display_type text DEFAULT 'scroll'::text NOT NULL,
    font_family text DEFAULT 'Arial'::text,
    is_approved boolean DEFAULT true,
    is_blocked boolean DEFAULT false,
    blocked_reason text,
    blocked_by bigint,
    blocked_at timestamp with time zone,
    is_deleted boolean DEFAULT false NOT NULL,
    created_at timestamp with time zone DEFAULT now() NOT NULL,
    updated_at timestamp with time zone DEFAULT now() NOT NULL
);


CREATE TABLE public.video_embeddings (
    id bigint DEFAULT nextval('video_embeddings_id_seq'::regclass) NOT NULL,
    public_id uuid DEFAULT uuid_generate_v4() NOT NULL,
    attachment_id bigint NOT NULL,
    content_type text NOT NULL,
    embedding_e5_small vector(384),
    content_text text NOT NULL,
    chunk_type text,
    hierarchy_level integer DEFAULT 0,
    parent_chunk_id bigint,
    section_title text,
    semantic_density double precision,
    key_terms text[],
    sentence_count integer DEFAULT 0,
    word_count integer DEFAULT 0,
    has_code_block boolean DEFAULT false,
    has_table boolean DEFAULT false,
    has_list boolean DEFAULT false,
    chunk_language text DEFAULT 'en'::text,
    embedding_model text,
    language text DEFAULT 'en'::text,
    token_count integer,
    status text DEFAULT 'pending'::text NOT NULL,
    error_message text,
    retry_count integer DEFAULT 0,
    is_deleted boolean DEFAULT false NOT NULL,
    created_at timestamp with time zone DEFAULT now() NOT NULL,
    updated_at timestamp with time zone DEFAULT now() NOT NULL,
    deleted_at timestamp with time zone,
    embedding_bge_m3 vector(1024),
    has_e5_embedding boolean DEFAULT false,
    has_bge_embedding boolean DEFAULT false,
    segment_start_time double precision,
    segment_end_time double precision,
    segment_index integer,
    total_segments integer,
    segment_duration double precision DEFAULT 
CASE
    WHEN ((segment_start_time IS NOT NULL) AND (segment_end_time IS NOT NULL)) THEN (segment_end_time - segment_start_time)
    ELSE NULL::double precision
END,
    prev_segment_id bigint,
    next_segment_id bigint,
    segment_overlap_start double precision,
    segment_overlap_end double precision,
    contains_code boolean DEFAULT false,
    contains_math boolean DEFAULT false,
    contains_diagram boolean DEFAULT false,
    topic_keywords text[] DEFAULT '{}'::text[],
    confidence_score double precision DEFAULT 1.0
);


CREATE TABLE public.video_likes (
    id bigint DEFAULT nextval('video_likes_id_seq'::regclass) NOT NULL,
    public_id uuid DEFAULT uuid_generate_v4() NOT NULL,
    user_id bigint NOT NULL,
    lesson_id bigint NOT NULL,
    attachment_id bigint,
    is_liked boolean DEFAULT true NOT NULL,
    is_deleted boolean DEFAULT false NOT NULL,
    created_at timestamp with time zone DEFAULT now() NOT NULL,
    updated_at timestamp with time zone DEFAULT now() NOT NULL
);


CREATE TABLE public.video_processing_queue (
    id bigint DEFAULT nextval('video_processing_queue_id_seq'::regclass) NOT NULL,
    public_id uuid DEFAULT uuid_generate_v4() NOT NULL,
    attachment_id bigint NOT NULL,
    user_id uuid NOT NULL,
    current_step character varying(50) NOT NULL,
    status character varying(20) DEFAULT 'pending'::character varying NOT NULL,
    qstash_message_id text,
    qstash_schedule_id text,
    retry_count integer DEFAULT 0,
    max_retries integer DEFAULT 3,
    retry_delay_minutes integer DEFAULT 1,
    error_message text,
    error_details jsonb,
    last_error_at timestamp with time zone,
    step_data jsonb DEFAULT '{}'::jsonb,
    processing_metadata jsonb DEFAULT '{}'::jsonb,
    progress_percentage integer DEFAULT 0,
    estimated_completion_time timestamp with time zone,
    started_at timestamp with time zone,
    completed_at timestamp with time zone,
    cancelled_at timestamp with time zone,
    created_at timestamp with time zone DEFAULT now(),
    updated_at timestamp with time zone DEFAULT now()
);


CREATE TABLE public.video_processing_steps (
    id bigint DEFAULT nextval('video_processing_steps_id_seq'::regclass) NOT NULL,
    queue_id bigint NOT NULL,
    step_name character varying(50) NOT NULL,
    status character varying(20) DEFAULT 'pending'::character varying NOT NULL,
    started_at timestamp with time zone,
    completed_at timestamp with time zone,
    duration_seconds integer,
    input_data jsonb,
    output_data jsonb,
    error_message text,
    qstash_message_id text,
    retry_count integer DEFAULT 0,
    created_at timestamp with time zone DEFAULT now(),
    updated_at timestamp with time zone DEFAULT now()
);


CREATE TABLE public.video_qa_history (
    id bigint DEFAULT nextval('video_qa_history_id_seq'::regclass) NOT NULL,
    public_id uuid DEFAULT uuid_generate_v4() NOT NULL,
    user_id bigint NOT NULL,
    lesson_id bigint NOT NULL,
    question text NOT NULL,
    answer text NOT NULL,
    video_time numeric NOT NULL,
    context_segments jsonb,
    is_helpful boolean,
    created_at timestamp with time zone DEFAULT now() NOT NULL,
    updated_at timestamp with time zone DEFAULT now() NOT NULL,
    is_deleted boolean DEFAULT false NOT NULL
);


CREATE TABLE public.video_segments (
    id bigint DEFAULT nextval('video_segments_id_seq'::regclass) NOT NULL,
    lesson_id bigint NOT NULL,
    start_time numeric NOT NULL,
    end_time numeric NOT NULL,
    text text NOT NULL,
    confidence numeric,
    speaker_id text,
    metadata jsonb,
    created_at timestamp with time zone DEFAULT now() NOT NULL,
    updated_at timestamp with time zone DEFAULT now() NOT NULL
);


CREATE TABLE public.video_terms_cache (
    id bigint DEFAULT nextval('video_terms_cache_id_seq'::regclass) NOT NULL,
    lesson_id bigint NOT NULL,
    time_window_start numeric NOT NULL,
    time_window_end numeric NOT NULL,
    terms jsonb NOT NULL,
    expires_at timestamp with time zone DEFAULT (now() + '01:00:00'::interval) NOT NULL,
    created_at timestamp with time zone DEFAULT now() NOT NULL
);


CREATE TABLE public.video_views (
    id bigint DEFAULT nextval('video_views_id_seq'::regclass) NOT NULL,
    public_id uuid DEFAULT uuid_generate_v4() NOT NULL,
    user_id bigint NOT NULL,
    lesson_id bigint NOT NULL,
    attachment_id bigint,
    watch_duration_sec integer DEFAULT 0 NOT NULL,
    total_duration_sec integer,
    watch_percentage double precision DEFAULT 
CASE
    WHEN (total_duration_sec > 0) THEN (((watch_duration_sec)::double precision / (total_duration_sec)::double precision) * (100)::double precision)
    ELSE (0)::double precision
END,
    session_start_time timestamp with time zone DEFAULT now() NOT NULL,
    session_end_time timestamp with time zone,
    last_position_sec integer DEFAULT 0,
    device_info jsonb DEFAULT '{}'::jsonb,
    ip_address inet,
    is_completed boolean DEFAULT false,
    completed_at timestamp with time zone,
    is_deleted boolean DEFAULT false NOT NULL,
    created_at timestamp with time zone DEFAULT now() NOT NULL,
    updated_at timestamp with time zone DEFAULT now() NOT NULL
);
 |
>>>>>>> d8ae662e
<|MERGE_RESOLUTION|>--- conflicted
+++ resolved
@@ -1,1670 +1,3 @@
-<<<<<<< HEAD
--- =========================
--- STUDIFY CONSOLIDATED DATABASE SCHEMA
--- Generated: 2025-01-20
--- Combines: database.sql + function.sql + all migrations
--- =========================
-
--- Ensure required extensions are available
-CREATE EXTENSION IF NOT EXISTS "uuid-ossp";
-CREATE EXTENSION IF NOT EXISTS "pg_trgm";
-CREATE EXTENSION IF NOT EXISTS "pgcrypto";
-CREATE EXTENSION IF NOT EXISTS "vector";
-
--- Keep everything in public schema
-SET search_path = public;
-
--- =========================
--- CORE PROFILES TABLE (Enhanced)
--- =========================
-CREATE TABLE IF NOT EXISTS profiles (
-  id bigserial PRIMARY KEY,
-  public_id uuid NOT NULL DEFAULT uuid_generate_v4(),
-  user_id uuid NOT NULL UNIQUE REFERENCES auth.users(id) ON DELETE CASCADE,
-  display_name text,
-  full_name text,
-  display_name text,
-  email text,
-  role text NOT NULL CHECK (role IN ('admin','student','tutor')),
-  avatar_url text,
-  bio text,
-  timezone text DEFAULT 'Asia/Kuala_Lumpur',
-  currency text DEFAULT 'MYR' CHECK (currency IN ('MYR', 'USD', 'EUR', 'GBP', 'SGD', 'JPY', 'CNY', 'THB', 'IDR', 'VND')),
-  status text NOT NULL CHECK (status IN ('active','banned')) DEFAULT 'active',
-  banned_reason text,
-  banned_at timestamptz,
-  points int NOT NULL DEFAULT 0,
-  onboarded boolean NOT NULL DEFAULT false,
-  onboarded_step int DEFAULT 0 CHECK (onboarded_step >= 0 AND onboarded_step <= 3),
-  
-  -- Enhanced profile fields for settings functionality
-  preferences jsonb DEFAULT '{}',
-  theme text DEFAULT 'system' CHECK (theme IN ('light', 'dark', 'system')),
-  language text DEFAULT 'en',
-  notification_settings jsonb DEFAULT '{
-    "email_notifications": true,
-    "push_notifications": true,
-    "course_updates": true,
-    "community_updates": false,
-    "marketing_emails": false,
-    "classroom_notifications": true,
-    "assignment_reminders": true,
-    "live_session_alerts": true,
-    "grade_notifications": true,
-    "community_mentions": true,
-    "direct_messages": true,
-    "system_announcements": true,
-    "marketing_notifications": false,
-    "digest_frequency": "daily"
-  }',
-  privacy_settings jsonb DEFAULT '{
-    "profile_visibility": "public",
-    "show_email": false,
-    "show_progress": true,
-    "data_collection": true
-  }',
-  two_factor_enabled boolean DEFAULT false,
-  email_verified boolean DEFAULT false,
-  profile_completion int DEFAULT 0 CHECK (profile_completion >= 0 AND profile_completion <= 100),
-  
-  -- OneSignal integration
-  onesignal_player_id text,
-  onesignal_external_id text,
-  push_subscription_status text DEFAULT 'unknown' CHECK (push_subscription_status IN ('subscribed', 'unsubscribed', 'unknown')),
-  
-  -- Timestamps
-  is_deleted boolean NOT NULL DEFAULT false,
-  created_at timestamptz NOT NULL DEFAULT now(),
-  updated_at timestamptz NOT NULL DEFAULT now(),
-  last_login timestamptz,
-  deleted_at timestamptz
-);
-
--- =========================
--- CORE SYSTEM TABLES
--- =========================
-CREATE TABLE IF NOT EXISTS notifications (
-  id bigserial PRIMARY KEY,
-  public_id uuid NOT NULL DEFAULT uuid_generate_v4(),
-  user_id bigint NOT NULL REFERENCES profiles(id) ON DELETE CASCADE,
-  kind text NOT NULL,
-  payload jsonb NOT NULL DEFAULT '{}',
-  category_id bigint, -- Will reference notification_categories later
-  is_read boolean NOT NULL DEFAULT false,
-  is_deleted boolean NOT NULL DEFAULT false,
-  created_at timestamptz NOT NULL DEFAULT now(),
-  updated_at timestamptz NOT NULL DEFAULT now(),
-  deleted_at timestamptz
-);
-
-CREATE TABLE IF NOT EXISTS audit_log (
-  id bigserial PRIMARY KEY,
-  public_id uuid NOT NULL DEFAULT uuid_generate_v4(),
-  actor_id bigint REFERENCES profiles(id),
-  action text NOT NULL,
-  subject_type text,
-  subject_id text,
-  meta jsonb NOT NULL DEFAULT '{}',
-  created_at timestamptz NOT NULL DEFAULT now()
-);
-
-CREATE TABLE IF NOT EXISTS checkins (
-  id bigserial PRIMARY KEY,
-  public_id uuid NOT NULL DEFAULT uuid_generate_v4(),
-  user_id bigint NOT NULL REFERENCES profiles(id) ON DELETE CASCADE,
-  checkin_at timestamptz NOT NULL DEFAULT now(),
-  is_deleted boolean NOT NULL DEFAULT false,
-  created_at timestamptz NOT NULL DEFAULT now(),
-  updated_at timestamptz NOT NULL DEFAULT now(),
-  deleted_at timestamptz
-);
-
-CREATE TABLE IF NOT EXISTS report (
-  id bigserial PRIMARY KEY,
-  public_id uuid NOT NULL DEFAULT uuid_generate_v4(),
-  reporter_id bigint REFERENCES profiles(id),
-  subject_type text NOT NULL,
-  subject_id text NOT NULL,
-  reason text,
-  status text NOT NULL CHECK (status IN ('open','reviewing','resolved','rejected')) DEFAULT 'open',
-  is_deleted boolean NOT NULL DEFAULT false,
-  created_at timestamptz NOT NULL DEFAULT now(),
-  updated_at timestamptz NOT NULL DEFAULT now(),
-  deleted_at timestamptz
-);
-
-CREATE TABLE IF NOT EXISTS action (
-  id bigserial PRIMARY KEY,
-  public_id uuid NOT NULL DEFAULT uuid_generate_v4(),
-  report_id bigint REFERENCES report(id) ON DELETE SET NULL,
-  actor_id bigint REFERENCES profiles(id),
-  action text NOT NULL, -- hide, delete, warn, ban
-  notes text,
-  is_deleted boolean NOT NULL DEFAULT false,
-  created_at timestamptz NOT NULL DEFAULT now(),
-  updated_at timestamptz NOT NULL DEFAULT now(),
-  deleted_at timestamptz
-);
-
-CREATE TABLE IF NOT EXISTS ban (
-  id bigserial PRIMARY KEY,
-  public_id uuid NOT NULL DEFAULT uuid_generate_v4(),
-  target_id bigint NOT NULL,
-  reason text,
-  target_type text NOT NULL CHECK (target_type IN ('post', 'chat', 'comment', 'course', 'user', 'other')) DEFAULT 'user',
-  status text NOT NULL CHECK (status IN ('approved','pending', 'rejected')) DEFAULT 'pending',
-  expires_at timestamptz,
-  message text,
-  is_deleted boolean NOT NULL DEFAULT false,
-  created_at timestamptz NOT NULL DEFAULT now(),
-  updated_at timestamptz NOT NULL DEFAULT now(),
-  deleted_at timestamptz
-);
-
--- =========================
--- AI SYSTEM TABLES
--- =========================
-CREATE TABLE IF NOT EXISTS ai_agent (
-  id bigserial PRIMARY KEY,
-  public_id uuid NOT NULL DEFAULT uuid_generate_v4(),
-  name text NOT NULL,
-  owner_id bigint REFERENCES profiles(id),
-  purpose text,
-  config jsonb NOT NULL DEFAULT '{}',
-  is_deleted boolean NOT NULL DEFAULT false,
-  created_at timestamptz NOT NULL DEFAULT now(),
-  updated_at timestamptz NOT NULL DEFAULT now(),
-  deleted_at timestamptz
-);
-
-CREATE TABLE IF NOT EXISTS ai_run (
-  id bigserial PRIMARY KEY,
-  public_id uuid NOT NULL DEFAULT uuid_generate_v4(),
-  agent_id bigint NOT NULL REFERENCES ai_agent(id) ON DELETE CASCADE,
-  requester_id bigint REFERENCES profiles(id),
-  input jsonb NOT NULL,
-  output jsonb,
-  status text NOT NULL CHECK (status IN ('queued','running','succeeded','failed','needs_review')) DEFAULT 'queued',
-  reviewed_by bigint REFERENCES profiles(id),
-  reviewed_at timestamptz,
-  review_note text,
-  is_deleted boolean NOT NULL DEFAULT false,
-  created_at timestamptz NOT NULL DEFAULT now(),
-  updated_at timestamptz NOT NULL DEFAULT now(),
-  deleted_at timestamptz
-);
--- =========================
--- COURSE SYSTEM TABLES (Part 2)
--- =========================
-
-CREATE TABLE IF NOT EXISTS course_attachments (
-  id bigserial PRIMARY KEY,
-  public_id uuid NOT NULL DEFAULT uuid_generate_v4(),
-  owner_id bigint NOT NULL REFERENCES profiles(id) ON DELETE RESTRICT,
-  title text NOT NULL,
-  url text,
-  type text DEFAULT 'other',
-  cloudinary_hls_url text,
-  cloudinary_mp3 text,
-  cloudinary_processed_at timestamptz,
-  cloudinary_public_id text,
-  size int,
-  is_deleted boolean NOT NULL DEFAULT false,
-  created_at timestamptz NOT NULL DEFAULT now(),
-  updated_at timestamptz NOT NULL DEFAULT now(),
-  deleted_at timestamptz
-);
-
-CREATE TABLE IF NOT EXISTS course (
-  id bigserial PRIMARY KEY,
-  public_id uuid NOT NULL DEFAULT uuid_generate_v4(),
-  owner_id bigint NOT NULL REFERENCES profiles(id) ON DELETE RESTRICT,
-  title text NOT NULL,
-  description text,
-  slug text UNIQUE,
-  video_intro_url text,
-  requirements text[],
-  learning_objectives text[],
-  category text,
-  language text DEFAULT 'en',
-  certificate_template text,
-  auto_create_classroom boolean DEFAULT true,
-  auto_create_community boolean DEFAULT true,
-  visibility text NOT NULL CHECK (visibility IN ('public','private','unlisted')) DEFAULT 'private',
-  price_cents int DEFAULT 0,
-  currency text DEFAULT 'MYR',
-  tags text[] DEFAULT '{}',
-  thumbnail_url text,
-  level text CHECK (level IN ('beginner','intermediate','advanced')) DEFAULT 'beginner',
-  total_lessons int DEFAULT 0,
-  total_duration_minutes int DEFAULT 0,
-  average_rating numeric(3,2) DEFAULT 0,
-  total_students int DEFAULT 0,
-  is_free boolean NOT NULL DEFAULT false,
-  status text CHECK(status IN ('active', 'pending', 'inactive', 'ban', 'rejected')) DEFAULT 'inactive',
-  rejected_message text,
-  community_group_public_id UUID, -- Forward reference, will be created later
-  is_deleted boolean NOT NULL DEFAULT false,
-  created_at timestamptz NOT NULL DEFAULT now(),
-  updated_at timestamptz NOT NULL DEFAULT now(),
-  deleted_at timestamptz
-);
-
-CREATE TABLE IF NOT EXISTS course_module (
-  id bigserial PRIMARY KEY,
-  public_id uuid NOT NULL DEFAULT uuid_generate_v4(),
-  course_id bigint NOT NULL REFERENCES course(id) ON DELETE CASCADE,
-  title text NOT NULL,
-  position int NOT NULL DEFAULT 1,
-  is_deleted boolean NOT NULL DEFAULT false,
-  created_at timestamptz NOT NULL DEFAULT now(),
-  updated_at timestamptz NOT NULL DEFAULT now(),
-  deleted_at timestamptz
-);
-
-CREATE TABLE IF NOT EXISTS course_lesson (
-  id bigserial PRIMARY KEY,
-  public_id uuid NOT NULL DEFAULT uuid_generate_v4(),
-  course_id bigint NOT NULL REFERENCES course(id) ON DELETE CASCADE,
-  module_id bigint REFERENCES course_module(id) ON DELETE SET NULL,
-  title text NOT NULL,
-  slug text,
-  position int DEFAULT 1,
-  description text,
-  is_preview boolean DEFAULT false,
-  transcript text,
-  attachments jsonb DEFAULT '[]'::jsonb,
-  kind text NOT NULL CHECK (kind IN ('video','live','document','quiz','assignment','whiteboard')),
-  content_url text,
-  duration_sec int,
-  live_session_id bigint, -- Forward reference
-  is_deleted boolean NOT NULL DEFAULT false,
-  created_at timestamptz NOT NULL DEFAULT now(),
-  updated_at timestamptz NOT NULL DEFAULT now(),
-  deleted_at timestamptz
-);
-
-CREATE TABLE IF NOT EXISTS course_enrollment (
-  id bigserial PRIMARY KEY,
-  public_id uuid NOT NULL DEFAULT uuid_generate_v4(),
-  course_id bigint NOT NULL REFERENCES course(id) ON DELETE CASCADE,
-  user_id bigint NOT NULL REFERENCES profiles(id) ON DELETE CASCADE,
-  role text NOT NULL CHECK (role IN ('student','tutor','owner','assistant')) DEFAULT 'student',
-  status text NOT NULL CHECK (status IN ('active','completed','dropped','locked')) DEFAULT 'active',
-  started_at timestamptz NOT NULL DEFAULT now(),
-  completed_at timestamptz,
-  created_at timestamptz NOT NULL DEFAULT now(),
-  updated_at timestamptz NOT NULL DEFAULT now(),
-  UNIQUE (course_id, user_id)
-);
-
-CREATE TABLE IF NOT EXISTS course_progress (
-  id bigserial PRIMARY KEY,
-  public_id uuid NOT NULL DEFAULT uuid_generate_v4(),
-  user_id bigint NOT NULL REFERENCES profiles(id) ON DELETE CASCADE,
-  lesson_id bigint NOT NULL REFERENCES course_lesson(id) ON DELETE CASCADE,
-  state text NOT NULL CHECK (state IN ('not_started','in_progress','completed')) DEFAULT 'not_started',
-  progress_pct numeric(5,2) NOT NULL DEFAULT 0,
-  ai_recommendation jsonb DEFAULT '{}'::jsonb,
-  time_spent_sec int DEFAULT 0,
-  completion_date timestamptz,
-  last_seen_at timestamptz,
-  created_at timestamptz NOT NULL DEFAULT now(),
-  updated_at timestamptz NOT NULL DEFAULT now(),
-  UNIQUE (user_id, lesson_id)
-);
-
-CREATE TABLE IF NOT EXISTS course_chapter (
-  id bigserial PRIMARY KEY,
-  lesson_id bigint NOT NULL REFERENCES course_lesson(id) ON DELETE CASCADE,
-  title text NOT NULL,
-  description text,
-  start_time_sec int,
-  end_time_sec int,
-  order_index int NOT NULL DEFAULT 1,
-  is_deleted boolean NOT NULL DEFAULT false,
-  created_at timestamptz DEFAULT now(),
-  updated_at timestamptz DEFAULT now(),
-  deleted_at timestamptz
-);
-
--- Course Reviews
-CREATE TABLE IF NOT EXISTS course_reviews (
-  id bigserial PRIMARY KEY,
-  public_id uuid NOT NULL DEFAULT uuid_generate_v4(),
-  course_id bigint NOT NULL REFERENCES course(id) ON DELETE CASCADE,
-  user_id bigint NOT NULL REFERENCES profiles(id) ON DELETE CASCADE,
-  rating int NOT NULL CHECK (rating BETWEEN 1 AND 5),
-  comment text,
-  is_deleted boolean NOT NULL DEFAULT false,
-  created_at timestamptz NOT NULL DEFAULT now(),
-  updated_at timestamptz NOT NULL DEFAULT now(),
-  deleted_at timestamptz,
-  UNIQUE (course_id, user_id)
-);
-
--- Course Products and Orders
-CREATE TABLE IF NOT EXISTS course_product (
-  id bigserial PRIMARY KEY,
-  public_id uuid NOT NULL DEFAULT uuid_generate_v4(),
-  kind text NOT NULL CHECK (kind IN ('course','plugin','resource')),
-  ref_id bigint,
-  title text NOT NULL,
-  price_cents int NOT NULL,
-  currency text NOT NULL DEFAULT 'MYR',
-  metadata jsonb DEFAULT '{}'::jsonb,
-  is_active boolean NOT NULL DEFAULT true,
-  is_deleted boolean NOT NULL DEFAULT false,
-  created_at timestamptz NOT NULL DEFAULT now(),
-  updated_at timestamptz NOT NULL DEFAULT now(),
-  deleted_at timestamptz
-);
-
-CREATE TABLE IF NOT EXISTS course_order (
-  id bigserial PRIMARY KEY,
-  public_id uuid NOT NULL DEFAULT uuid_generate_v4(),
-  buyer_id bigint NOT NULL REFERENCES profiles(id) ON DELETE RESTRICT,
-  status text NOT NULL CHECK (status IN ('pending','paid','failed','refunded')) DEFAULT 'pending',
-  total_cents int NOT NULL DEFAULT 0,
-  currency text NOT NULL DEFAULT 'MYR',
-  meta jsonb NOT NULL DEFAULT '{}',
-  is_deleted boolean NOT NULL DEFAULT false,
-  created_at timestamptz NOT NULL DEFAULT now(),
-  updated_at timestamptz NOT NULL DEFAULT now(),
-  deleted_at timestamptz
-);
-
-CREATE TABLE IF NOT EXISTS course_order_item (
-  id bigserial PRIMARY KEY,
-  public_id uuid NOT NULL DEFAULT uuid_generate_v4(),
-  order_id bigint NOT NULL REFERENCES course_order(id) ON DELETE CASCADE,
-  product_id bigint NOT NULL REFERENCES course_product(id) ON DELETE RESTRICT,
-  quantity int NOT NULL DEFAULT 1,
-  unit_price_cents int NOT NULL,
-  subtotal_cents int NOT NULL,
-  is_deleted boolean NOT NULL DEFAULT false,
-  created_at timestamptz NOT NULL DEFAULT now(),
-  updated_at timestamptz NOT NULL DEFAULT now(),
-  deleted_at timestamptz
-);
-
-CREATE TABLE IF NOT EXISTS course_payment (
-  id bigserial PRIMARY KEY,
-  public_id uuid NOT NULL DEFAULT uuid_generate_v4(),
-  order_id bigint NOT NULL REFERENCES course_order(id) ON DELETE CASCADE,
-  provider text NOT NULL,
-  provider_ref text,
-  amount_cents int NOT NULL,
-  status text NOT NULL CHECK (status IN ('pending','succeeded','failed','refunded')),
-  is_deleted boolean NOT NULL DEFAULT false,
-  created_at timestamptz NOT NULL DEFAULT now(),
-  updated_at timestamptz NOT NULL DEFAULT now(),
-  deleted_at timestamptz
-);
-
--- Course Notes System
-CREATE TABLE IF NOT EXISTS course_notes (
-  id bigserial PRIMARY KEY,
-  public_id uuid NOT NULL DEFAULT uuid_generate_v4(),
-  user_id bigint NOT NULL REFERENCES profiles(id) ON DELETE CASCADE,
-  lesson_id bigint NOT NULL REFERENCES course_lesson(id) ON DELETE CASCADE,
-  timestamp_sec int, -- Video timestamp
-  content text NOT NULL,
-  ai_summary text, -- AI generated summary
-  tags text[] DEFAULT '{}',
-  is_deleted boolean NOT NULL DEFAULT false,
-  created_at timestamptz NOT NULL DEFAULT now(),
-  updated_at timestamptz NOT NULL DEFAULT now(),
-  deleted_at timestamptz
-);
-
--- Course Quiz System
-CREATE TABLE IF NOT EXISTS course_quiz_question (
-  id bigserial PRIMARY KEY,
-  public_id uuid NOT NULL DEFAULT uuid_generate_v4(),
-  user_id bigint NOT NULL REFERENCES profiles(id) ON DELETE CASCADE,
-  lesson_id bigint NOT NULL REFERENCES course_lesson(id) ON DELETE CASCADE,
-  question_text text NOT NULL,
-  question_type text NOT NULL CHECK (question_type IN ('multiple_choice', 'true_false', 'short_answer', 'essay', 'fill_blank')),
-  options jsonb, -- For multiple choice: ["Option A", "Option B", "Option C", "Option D"]
-  correct_answer jsonb NOT NULL, -- For multiple choice: "A", for true/false: true/false, for text: "correct answer"
-  explanation text,
-  points int DEFAULT 1,
-  difficulty int CHECK (difficulty BETWEEN 1 AND 5) DEFAULT 1,
-  position int DEFAULT 1,
-  is_deleted boolean NOT NULL DEFAULT false,
-  created_at timestamptz NOT NULL DEFAULT now(),
-  updated_at timestamptz NOT NULL DEFAULT now(),
-  deleted_at timestamptz
-);
-
-CREATE TABLE IF NOT EXISTS course_quiz_submission (
-  id bigserial PRIMARY KEY,
-  public_id uuid NOT NULL DEFAULT uuid_generate_v4(),
-  user_id bigint NOT NULL REFERENCES profiles(id) ON DELETE CASCADE,
-  question_id bigint NOT NULL REFERENCES course_quiz_question(id) ON DELETE CASCADE,
-  lesson_id bigint NOT NULL REFERENCES course_lesson(id) ON DELETE CASCADE,
-  user_answer jsonb NOT NULL,
-  is_correct boolean NOT NULL,
-  points_earned int DEFAULT 0,
-  time_taken_sec int,
-  attempt_number int DEFAULT 1,
-  submitted_at timestamptz NOT NULL DEFAULT now(),
-  is_deleted boolean NOT NULL DEFAULT false,
-  created_at timestamptz NOT NULL DEFAULT now(),
-  updated_at timestamptz NOT NULL DEFAULT now(),
-  deleted_at timestamptz,
-  UNIQUE(user_id, question_id, attempt_number)
-);
--- =========================
--- CLASSROOM SYSTEM TABLES (Part 3)
--- =========================
-
-CREATE TABLE IF NOT EXISTS classroom (
-  id bigserial PRIMARY KEY,
-  public_id uuid NOT NULL DEFAULT uuid_generate_v4(),
-  name text NOT NULL,
-  description text,
-  class_code text NOT NULL UNIQUE,
-  owner_id bigint NOT NULL REFERENCES profiles(id) ON DELETE CASCADE,
-  course_id bigint REFERENCES course(id) ON DELETE SET NULL,
-  timezone text DEFAULT 'Asia/Kuala_Lumpur',
-  status text DEFAULT 'active' CHECK (status IN ('active', 'archived', 'suspended')),
-  is_deleted boolean NOT NULL DEFAULT false,
-  created_at timestamptz NOT NULL DEFAULT now(),
-  updated_at timestamptz NOT NULL DEFAULT now(),
-  deleted_at timestamptz
-);
-
-CREATE TABLE IF NOT EXISTS classroom_member (
-  id bigserial PRIMARY KEY,
-  public_id uuid NOT NULL DEFAULT uuid_generate_v4(),
-  classroom_id bigint NOT NULL REFERENCES classroom(id) ON DELETE CASCADE,
-  user_id bigint NOT NULL REFERENCES profiles(id) ON DELETE CASCADE,
-  role text NOT NULL CHECK (role IN ('owner','tutor','student')) DEFAULT 'student',
-  joined_at timestamptz NOT NULL DEFAULT now(),
-  is_deleted boolean NOT NULL DEFAULT false,
-  created_at timestamptz NOT NULL DEFAULT now(),
-  updated_at timestamptz NOT NULL DEFAULT now(),
-  deleted_at timestamptz,
-  UNIQUE (classroom_id, user_id)
-);
-
-CREATE TABLE IF NOT EXISTS classroom_live_session (
-  id bigserial PRIMARY KEY,
-  public_id uuid NOT NULL DEFAULT uuid_generate_v4(),
-  classroom_id bigint NOT NULL REFERENCES classroom(id) ON DELETE CASCADE,
-  title text NOT NULL,
-  description text,
-  scheduled_start timestamptz NOT NULL,
-  scheduled_end timestamptz NOT NULL,
-  actual_start timestamptz,
-  actual_end timestamptz,
-  status text NOT NULL CHECK (status IN ('scheduled','live','ended','cancelled')) DEFAULT 'scheduled',
-  livekit_room_name text,
-  host_id bigint NOT NULL REFERENCES profiles(id) ON DELETE RESTRICT,
-  max_participants int,
-  recording_enabled boolean DEFAULT false,
-  chat_enabled boolean DEFAULT true,
-  whiteboard_enabled boolean DEFAULT false,
-  is_deleted boolean NOT NULL DEFAULT false,
-  created_at timestamptz NOT NULL DEFAULT now(),
-  updated_at timestamptz NOT NULL DEFAULT now(),
-  deleted_at timestamptz
-);
-
-CREATE TABLE IF NOT EXISTS classroom_attendance (
-  id bigserial PRIMARY KEY,
-  public_id uuid NOT NULL DEFAULT uuid_generate_v4(),
-  session_id bigint NOT NULL REFERENCES classroom_live_session(id) ON DELETE CASCADE,
-  user_id bigint NOT NULL REFERENCES profiles(id) ON DELETE CASCADE,
-  joined_at timestamptz,
-  left_at timestamptz,
-  duration_minutes int DEFAULT 0,
-  is_deleted boolean NOT NULL DEFAULT false,
-  created_at timestamptz NOT NULL DEFAULT now(),
-  updated_at timestamptz NOT NULL DEFAULT now(),
-  deleted_at timestamptz,
-  UNIQUE (session_id, user_id)
-);
-
-CREATE TABLE IF NOT EXISTS classroom_assignment (
-  id bigserial PRIMARY KEY,
-  public_id uuid NOT NULL DEFAULT uuid_generate_v4(),
-  classroom_id bigint NOT NULL REFERENCES classroom(id) ON DELETE CASCADE,
-  title text NOT NULL,
-  description text,
-  attachments jsonb DEFAULT '[]'::jsonb,
-  due_date timestamptz,
-  max_score int DEFAULT 100,
-  submission_type text CHECK (submission_type IN ('file','text','url','quiz')) DEFAULT 'file',
-  is_deleted boolean NOT NULL DEFAULT false,
-  created_at timestamptz NOT NULL DEFAULT now(),
-  updated_at timestamptz NOT NULL DEFAULT now(),
-  deleted_at timestamptz
-);
-
-CREATE TABLE IF NOT EXISTS classroom_assignment_submission (
-  id bigserial PRIMARY KEY,
-  public_id uuid NOT NULL DEFAULT uuid_generate_v4(),
-  assignment_id bigint NOT NULL REFERENCES classroom_assignment(id) ON DELETE CASCADE,
-  student_id bigint NOT NULL REFERENCES profiles(id) ON DELETE CASCADE,
-  content text,
-  attachments jsonb DEFAULT '[]'::jsonb,
-  score int,
-  feedback text,
-  graded_by bigint REFERENCES profiles(id),
-  graded_at timestamptz,
-  status text CHECK (status IN ('draft','submitted','graded','returned')) DEFAULT 'draft',
-  submitted_at timestamptz,
-  is_deleted boolean NOT NULL DEFAULT false,
-  created_at timestamptz NOT NULL DEFAULT now(),
-  updated_at timestamptz NOT NULL DEFAULT now(),
-  deleted_at timestamptz,
-  UNIQUE (assignment_id, student_id)
-);
-
--- Course Quiz Sessions
-CREATE TABLE IF NOT EXISTS course_quiz_session (
-  id bigserial PRIMARY KEY,
-  public_id uuid NOT NULL DEFAULT uuid_generate_v4(),
-  lesson_id bigint NOT NULL REFERENCES course_lesson(id) ON DELETE CASCADE,
-  user_id bigint NOT NULL REFERENCES profiles(id) ON DELETE CASCADE,
-  session_token text UNIQUE NOT NULL,
-  status text CHECK (status IN ('active','completed','abandoned')) DEFAULT 'active',
-  time_limit_minutes int,
-  time_spent_seconds int DEFAULT 0,
-  total_questions int DEFAULT 0,
-  correct_answers int DEFAULT 0,
-  total_score int DEFAULT 0,
-  max_score int DEFAULT 0,
-  started_at timestamptz NOT NULL DEFAULT now(),
-  completed_at timestamptz,
-  last_activity_at timestamptz NOT NULL DEFAULT now(),
-  is_deleted boolean NOT NULL DEFAULT false,
-  created_at timestamptz NOT NULL DEFAULT now(),
-  updated_at timestamptz NOT NULL DEFAULT now(),
-  deleted_at timestamptz
-);
-
--- Mistake Book System
-CREATE TABLE IF NOT EXISTS mistake_book (
-  id bigserial PRIMARY KEY,
-  public_id uuid NOT NULL DEFAULT uuid_generate_v4(),
-  user_id bigint NOT NULL REFERENCES profiles(id) ON DELETE CASCADE,
-  course_id bigint REFERENCES course(id) ON DELETE SET NULL,
-  lesson_id bigint REFERENCES course_lesson(id) ON DELETE SET NULL,
-  mistake_content text NOT NULL,
-  analysis text,
-  source_type text CHECK (source_type IN ('quiz','assignment','manual','course_quiz')) DEFAULT 'manual',
-  knowledge_points text[],
-  recommended_exercises jsonb,
-  is_deleted boolean NOT NULL DEFAULT false,
-  created_at timestamptz NOT NULL DEFAULT now(),
-  updated_at timestamptz NOT NULL DEFAULT now(),
-  deleted_at timestamptz
-);
-
--- Learning Path System
-CREATE TABLE IF NOT EXISTS learning_path (
-  id bigserial PRIMARY KEY,
-  public_id uuid NOT NULL DEFAULT uuid_generate_v4(),
-  user_id bigint NOT NULL REFERENCES profiles(id) ON DELETE CASCADE,
-  goal text NOT NULL,
-  duration integer NOT NULL, -- in days
-  progress numeric(5,2) DEFAULT 0,
-  is_active boolean NOT NULL DEFAULT true,
-  is_deleted boolean NOT NULL DEFAULT false,
-  created_at timestamptz NOT NULL DEFAULT now(),
-  updated_at timestamptz NOT NULL DEFAULT now(),
-  deleted_at timestamptz
-);
-
-CREATE TABLE IF NOT EXISTS milestone (
-  id bigserial PRIMARY KEY,
-  public_id uuid NOT NULL DEFAULT uuid_generate_v4(),
-  path_id bigint NOT NULL REFERENCES learning_path(id) ON DELETE CASCADE,
-  title text NOT NULL,
-  description text,
-  order_index integer NOT NULL,
-  status text NOT NULL CHECK (status IN ('locked','in-progress','completed')) DEFAULT 'locked',
-  resource_type text,
-  resource_id bigint,
-  prerequisites jsonb,
-  reward jsonb,
-  is_deleted boolean NOT NULL DEFAULT false,
-  created_at timestamptz NOT NULL DEFAULT now(),
-  updated_at timestamptz NOT NULL DEFAULT now(),
-  deleted_at timestamptz
-);
-
--- =========================
--- COMMUNITY SYSTEM TABLES
--- =========================
-
-CREATE TABLE IF NOT EXISTS community_group (
-  id bigserial PRIMARY KEY,
-  public_id uuid NOT NULL DEFAULT uuid_generate_v4() UNIQUE,
-  name text NOT NULL,
-  description text,
-  slug text UNIQUE NOT NULL,
-  visibility text CHECK (visibility IN ('public','private')) DEFAULT 'public',
-  owner_id bigint NOT NULL REFERENCES profiles(id) ON DELETE CASCADE,
-  is_deleted boolean NOT NULL DEFAULT false,
-  created_at timestamptz NOT NULL DEFAULT now(),
-  updated_at timestamptz NOT NULL DEFAULT now(),
-  deleted_at timestamptz
-);
-
-CREATE TABLE IF NOT EXISTS community_group_member (
-  id bigserial PRIMARY KEY,
-  public_id uuid NOT NULL DEFAULT uuid_generate_v4(),
-  group_id bigint NOT NULL REFERENCES community_group(id) ON DELETE CASCADE,
-  user_id bigint NOT NULL REFERENCES profiles(id) ON DELETE CASCADE,
-  role text CHECK (role IN ('owner','admin','member')) DEFAULT 'member',
-  joined_at timestamptz NOT NULL DEFAULT now(),
-  is_deleted boolean NOT NULL DEFAULT false,
-  created_at timestamptz NOT NULL DEFAULT now(),
-  updated_at timestamptz NOT NULL DEFAULT now(),
-  deleted_at timestamptz,
-  UNIQUE (group_id, user_id)
-);
-
-CREATE TABLE IF NOT EXISTS community_post (
-  id bigserial PRIMARY KEY,
-  public_id uuid UNIQUE NOT NULL DEFAULT uuid_generate_v4(),
-  group_id bigint REFERENCES community_group(id) ON DELETE SET NULL,
-  author_id bigint NOT NULL REFERENCES profiles(id) ON DELETE CASCADE,
-  title text,
-  body text,
-  slug text NOT NULL,
-  is_deleted boolean NOT NULL DEFAULT false,
-  created_at timestamptz NOT NULL DEFAULT now(),
-  updated_at timestamptz NOT NULL DEFAULT now(),
-  deleted_at timestamptz,
-  search_vector tsvector,
-  UNIQUE (group_id, slug)
-);
-
-CREATE TABLE IF NOT EXISTS community_post_files (
-  id UUID PRIMARY KEY DEFAULT uuid_generate_v4(),
-  post_id UUID REFERENCES community_post(public_id) ON DELETE CASCADE,
-  url TEXT NOT NULL,
-  file_name TEXT NOT NULL,
-  mime_type TEXT NOT NULL
-);
-
-CREATE TABLE IF NOT EXISTS community_comment (
-  id bigserial PRIMARY KEY,
-  public_id uuid NOT NULL DEFAULT uuid_generate_v4() UNIQUE,
-  post_id bigint NOT NULL REFERENCES community_post(id) ON DELETE CASCADE,
-  author_id bigint NOT NULL REFERENCES profiles(id) ON DELETE CASCADE,
-  parent_id bigint REFERENCES community_comment(id) ON DELETE CASCADE,
-  body text NOT NULL,
-  is_deleted boolean NOT NULL DEFAULT false,
-  created_at timestamptz NOT NULL DEFAULT now(),
-  updated_at timestamptz NOT NULL DEFAULT now(),
-  deleted_at timestamptz
-);
-
-CREATE TABLE IF NOT EXISTS community_comment_files (
-  id UUID PRIMARY KEY DEFAULT uuid_generate_v4(),
-  comment_id UUID REFERENCES community_comment(public_id) ON DELETE CASCADE,
-  url TEXT NOT NULL,
-  file_name TEXT NOT NULL,
-  mime_type TEXT NOT NULL
-);
-
-CREATE TABLE IF NOT EXISTS community_reaction (
-  id bigserial PRIMARY KEY,
-  public_id uuid NOT NULL DEFAULT uuid_generate_v4(),
-  target_type text NOT NULL CHECK (target_type IN ('post', 'comment')),
-  target_id bigint NOT NULL,
-  user_id bigint NOT NULL REFERENCES profiles(id) ON DELETE CASCADE,
-  emoji text NOT NULL,
-  created_at timestamptz NOT NULL DEFAULT now(),
-  updated_at timestamptz NOT NULL DEFAULT now(),
-  UNIQUE (target_type, target_id, user_id, emoji)
-);
-
-CREATE TABLE IF NOT EXISTS community_points_ledger (
-  id bigserial PRIMARY KEY,
-  public_id uuid NOT NULL DEFAULT uuid_generate_v4(),
-  user_id bigint NOT NULL REFERENCES profiles(id) ON DELETE CASCADE,
-  points int NOT NULL,
-  reason text,
-  ref jsonb,
-  is_deleted boolean NOT NULL DEFAULT false,
-  created_at timestamptz NOT NULL DEFAULT now(),
-  updated_at timestamptz NOT NULL DEFAULT now(),
-  deleted_at timestamptz
-);
-
-CREATE TABLE IF NOT EXISTS community_achievement (
-  id bigserial PRIMARY KEY,
-  public_id uuid NOT NULL DEFAULT uuid_generate_v4(),
-  code text UNIQUE NOT NULL,
-  name text NOT NULL,
-  description text,
-  rule jsonb,
-  is_deleted boolean NOT NULL DEFAULT false,
-  created_at timestamptz NOT NULL DEFAULT now(),
-  updated_at timestamptz NOT NULL DEFAULT now(),
-  deleted_at timestamptz
-);
-
-CREATE TABLE IF NOT EXISTS community_user_achievement (
-  id bigserial PRIMARY KEY,
-  public_id uuid NOT NULL DEFAULT uuid_generate_v4(),
-  user_id bigint NOT NULL REFERENCES profiles(id) ON DELETE CASCADE,
-  achievement_id bigint NOT NULL REFERENCES community_achievement(id) ON DELETE CASCADE,
-  current_value int NOT NULL DEFAULT 0,
-  unlocked boolean NOT NULL DEFAULT false,
-  unlocked_at timestamptz NOT NULL DEFAULT now(),
-  is_deleted boolean NOT NULL DEFAULT false,
-  created_at timestamptz NOT NULL DEFAULT now(),
-  updated_at timestamptz NOT NULL DEFAULT now(),
-  deleted_at timestamptz,
-  CONSTRAINT unique_user_achievement UNIQUE (user_id, achievement_id)
-);
-
-CREATE TABLE IF NOT EXISTS community_checkin (
-  id bigserial PRIMARY KEY,
-  user_id bigint NOT NULL REFERENCES profiles(id) ON DELETE CASCADE,
-  checkin_date date NOT NULL DEFAULT current_date,
-  created_at timestamptz NOT NULL DEFAULT now(),
-  UNIQUE (user_id, checkin_date)
-);
--- =========================
--- COMMUNITY QUIZ SYSTEM (Part 4)
--- =========================
-
--- Subject table for quiz categorization
-CREATE TABLE IF NOT EXISTS community_quiz_subject (
-  id bigserial PRIMARY KEY,
-  code text UNIQUE NOT NULL,
-  translations jsonb NOT NULL DEFAULT '{}',
-  created_at timestamptz NOT NULL DEFAULT now(),
-  updated_at timestamptz NOT NULL DEFAULT now()
-);
-
--- Grade table for quiz level classification
-CREATE TABLE IF NOT EXISTS community_quiz_grade (
-  id bigserial PRIMARY KEY,
-  code text UNIQUE NOT NULL,
-  translations jsonb NOT NULL DEFAULT '{}',
-  created_at timestamptz NOT NULL DEFAULT now(),
-  updated_at timestamptz NOT NULL DEFAULT now()
-);
-
-CREATE TABLE IF NOT EXISTS community_quiz (
-  id bigserial PRIMARY KEY,
-  public_id uuid NOT NULL DEFAULT uuid_generate_v4(),
-  slug text UNIQUE NOT NULL,
-  author_id uuid NOT NULL REFERENCES auth.users(id),
-  title text NOT NULL,
-  description text,
-  tags text[],
-  difficulty int CHECK (difficulty BETWEEN 1 AND 5),
-  max_attempts int NOT NULL DEFAULT 1,
-  visibility text CHECK (visibility IN ('public','private')) DEFAULT 'public',
-  time_limit_minutes int,
-  subject_id bigint REFERENCES community_quiz_subject(id),
-  grade_id bigint REFERENCES community_quiz_grade(id),
-  search_vector_en tsvector,
-  search_vector_zh tsvector,
-  is_deleted boolean NOT NULL DEFAULT false,
-  created_at timestamptz NOT NULL DEFAULT now()
-);
-
-CREATE TABLE IF NOT EXISTS community_quiz_question (
-  id bigserial PRIMARY KEY,
-  public_id uuid NOT NULL DEFAULT uuid_generate_v4(),
-  quiz_id bigint NOT NULL REFERENCES community_quiz(id),
-  slug text NOT NULL,
-  question_type text NOT NULL DEFAULT 'single_choice' CHECK (question_type IN ('single_choice', 'multiple_choice', 'fill_in_blank')),
-  question_text text NOT NULL,
-  options text[],
-  correct_answers text[],
-  explanation text,
-  UNIQUE(quiz_id, slug)
-);
-
-CREATE TABLE IF NOT EXISTS community_quiz_attempt (
-  id bigserial PRIMARY KEY,
-  quiz_id bigint NOT NULL REFERENCES community_quiz(id),
-  user_id uuid NOT NULL REFERENCES auth.users(id),
-  status text NOT NULL DEFAULT 'not_started' CHECK (status IN ('not_started', 'in_progress', 'submitted', 'graded')),
-  score int NOT NULL DEFAULT 0,
-  created_at timestamptz NOT NULL DEFAULT now()
-);
-
-CREATE TABLE IF NOT EXISTS community_quiz_attempt_answer (
-  id bigserial PRIMARY KEY,
-  attempt_id bigint NOT NULL REFERENCES community_quiz_attempt(id) ON DELETE CASCADE,
-  question_id bigint NOT NULL REFERENCES community_quiz_question(id),
-  user_answer text[],
-  is_correct boolean
-);
-
-CREATE TABLE IF NOT EXISTS community_quiz_attempt_session (
-  id bigserial PRIMARY KEY,
-  public_id uuid NOT NULL DEFAULT uuid_generate_v4(),
-  attempt_id bigint NOT NULL REFERENCES community_quiz_attempt(id) ON DELETE CASCADE,
-  quiz_id bigint NOT NULL REFERENCES community_quiz(id),
-  user_id uuid NOT NULL REFERENCES auth.users(id),
-  session_token varchar(255) NOT NULL UNIQUE,
-  status varchar(20) NOT NULL DEFAULT 'active' CHECK (status IN ('active', 'expired', 'completed')),
-  time_limit_minutes integer,
-  time_spent_seconds integer NOT NULL DEFAULT 0,
-  started_at timestamptz NOT NULL DEFAULT now(),
-  last_activity_at timestamptz NOT NULL DEFAULT now(),
-  expires_at timestamptz,
-  current_question_index integer NOT NULL DEFAULT 0,
-  total_questions integer NOT NULL,
-  browser_info jsonb,
-  ip_address inet,
-  created_at timestamptz NOT NULL DEFAULT now(),
-  updated_at timestamptz NOT NULL DEFAULT now(),
-  UNIQUE(attempt_id)
-);
-
-CREATE TABLE IF NOT EXISTS community_quiz_permission (
-  id bigserial PRIMARY KEY,
-  quiz_id bigint NOT NULL REFERENCES community_quiz(id),
-  user_id uuid NOT NULL REFERENCES auth.users(id),
-  permission_type text NOT NULL CHECK (permission_type IN ('view', 'attempt', 'edit')),
-  granted_by uuid NOT NULL REFERENCES auth.users(id),
-  expires_at timestamptz,
-  created_at timestamptz NOT NULL DEFAULT now(),
-  UNIQUE(quiz_id, user_id, permission_type)
-);
-
--- Add unique index on (quiz_id, user_id)
-create unique index if not exists uq_cqp_quiz_user
-on community_quiz_permission (quiz_id, user_id);
-
-create table if not exists community_quiz_invite_token (
-  id bigserial primary key,
-  token text unique not null,
-  quiz_id bigint not null references community_quiz(id),
-  permission_type text not null check (permission_type in ('view', 'attempt', 'edit')),
-  created_by uuid not null references auth.users(id),
-  expires_at timestamptz,
-  max_uses int DEFAULT NULL,
-  current_uses int DEFAULT 0,
-  is_active boolean DEFAULT true,
-  created_at timestamptz NOT NULL DEFAULT now()
-);
-
-CREATE TABLE IF NOT EXISTS community_quiz_like (
-  id bigserial PRIMARY KEY,
-  quiz_id bigint NOT NULL REFERENCES community_quiz(id),
-  user_id uuid NOT NULL REFERENCES auth.users(id),
-  created_at timestamptz NOT NULL DEFAULT now(),
-  UNIQUE(quiz_id, user_id)
-);
-
--- =========================
--- ENHANCED NOTIFICATION SYSTEM
--- =========================
-
-CREATE TABLE IF NOT EXISTS notification_categories (
-  id bigserial PRIMARY KEY,
-  public_id uuid NOT NULL DEFAULT uuid_generate_v4(),
-  name text NOT NULL UNIQUE,
-  display_name text NOT NULL,
-  description text,
-  icon text,
-  color text,
-  default_enabled boolean DEFAULT true,
-  priority int DEFAULT 5 CHECK (priority BETWEEN 1 AND 10),
-  is_system boolean DEFAULT false,
-  is_deleted boolean NOT NULL DEFAULT false,
-  created_at timestamptz NOT NULL DEFAULT now(),
-  updated_at timestamptz NOT NULL DEFAULT now(),
-  deleted_at timestamptz
-);
-
-CREATE TABLE IF NOT EXISTS notification_templates (
-  id bigserial PRIMARY KEY,
-  public_id uuid NOT NULL DEFAULT uuid_generate_v4(),
-  category_id bigint NOT NULL REFERENCES notification_categories(id) ON DELETE CASCADE,
-  template_key text NOT NULL UNIQUE,
-  subject_template text,
-  body_template text NOT NULL,
-  push_template text,
-  email_template text,
-  variables jsonb DEFAULT '{}',
-  is_active boolean DEFAULT true,
-  is_deleted boolean NOT NULL DEFAULT false,
-  created_at timestamptz NOT NULL DEFAULT now(),
-  updated_at timestamptz NOT NULL DEFAULT now(),
-  deleted_at timestamptz
-);
-
-CREATE TABLE IF NOT EXISTS user_notification_preferences (
-  id bigserial PRIMARY KEY,
-  public_id uuid NOT NULL DEFAULT uuid_generate_v4(),
-  user_id bigint NOT NULL REFERENCES profiles(id) ON DELETE CASCADE,
-  category_id bigint NOT NULL REFERENCES notification_categories(id) ON DELETE CASCADE,
-  push_enabled boolean DEFAULT true,
-  email_enabled boolean DEFAULT true,
-  in_app_enabled boolean DEFAULT true,
-  frequency text DEFAULT 'immediate' CHECK (frequency IN ('immediate', 'hourly', 'daily', 'weekly', 'never')),
-  quiet_hours_start time,
-  quiet_hours_end time,
-  timezone text DEFAULT 'UTC',
-  is_deleted boolean NOT NULL DEFAULT false,
-  created_at timestamptz NOT NULL DEFAULT now(),
-  updated_at timestamptz NOT NULL DEFAULT now(),
-  deleted_at timestamptz,
-  UNIQUE (user_id, category_id)
-);
-
-CREATE TABLE IF NOT EXISTS notification_delivery_log (
-  id bigserial PRIMARY KEY,
-  public_id uuid NOT NULL DEFAULT uuid_generate_v4(),
-  notification_id bigint NOT NULL REFERENCES notifications(id) ON DELETE CASCADE,
-  delivery_method text NOT NULL CHECK (delivery_method IN ('push', 'email', 'sms', 'in_app')),
-  status text NOT NULL CHECK (status IN ('pending', 'sent', 'delivered', 'failed', 'bounced')) DEFAULT 'pending',
-  external_id text, -- OneSignal notification ID, email provider ID, etc.
-  external_response jsonb,
-  error_message text,
-  retry_count int DEFAULT 0,
-  delivered_at timestamptz,
-  opened_at timestamptz,
-  clicked_at timestamptz,
-  is_deleted boolean NOT NULL DEFAULT false,
-  created_at timestamptz NOT NULL DEFAULT now(),
-  updated_at timestamptz NOT NULL DEFAULT now(),
-  deleted_at timestamptz
-);
-
--- =========================
--- EMBEDDING SYSTEM TABLES
--- =========================
-
-CREATE TABLE IF NOT EXISTS embeddings (
-  id bigserial PRIMARY KEY,
-  public_id uuid NOT NULL DEFAULT uuid_generate_v4(),
-  content_type text NOT NULL CHECK (content_type IN ('profile', 'post', 'comment', 'course', 'lesson', 'auth_user', 'quiz_question')),
-  content_id bigint NOT NULL,
-  content_hash text NOT NULL,
-  
-  -- Dual embedding support
-  embedding vector(384), -- Legacy E5-Small embedding
-  embedding_e5_small vector(384), -- E5-Small embedding (384d)
-  embedding_bge_m3 vector(1024), -- BGE-M3 embedding (1024d)
-  
-  content_text text NOT NULL,
-  chunk_type text CHECK (chunk_type IN ('summary', 'section', 'paragraph', 'detail')),
-  hierarchy_level int DEFAULT 0,
-  parent_chunk_id bigint REFERENCES embeddings(id),
-  section_title text,
-  semantic_density float CHECK (semantic_density >= 0 AND semantic_density <= 1),
-  key_terms text[],
-  sentence_count int DEFAULT 0,
-  word_count int DEFAULT 0,
-  has_code_block boolean DEFAULT false,
-  has_table boolean DEFAULT false,
-  has_list boolean DEFAULT false,
-  chunk_language text DEFAULT 'en',
-  
-  -- Embedding model tracking
-  embedding_model text DEFAULT 'intfloat/e5-small',
-  embedding_e5_model text DEFAULT 'intfloat/e5-small',
-  embedding_bge_model text DEFAULT 'BAAI/bge-m3',
-  
-  -- Embedding availability flags
-  has_e5_embedding boolean DEFAULT false,
-  has_bge_embedding boolean DEFAULT false,
-  
-  language text DEFAULT 'en',
-  token_count int,
-  status text NOT NULL CHECK (status IN ('pending', 'processing', 'completed', 'failed', 'outdated')) DEFAULT 'pending',
-  error_message text,
-  retry_count int DEFAULT 0,
-  
-  -- Timestamps
-  embedding_created_at timestamptz,
-  embedding_updated_at timestamptz,
-  is_deleted boolean NOT NULL DEFAULT false,
-  created_at timestamptz NOT NULL DEFAULT now(),
-  updated_at timestamptz NOT NULL DEFAULT now(),
-  deleted_at timestamptz,
-  
-  UNIQUE(content_type, content_id)
-);
-
-CREATE TABLE IF NOT EXISTS embedding_queue (
-  id bigserial PRIMARY KEY,
-  public_id uuid NOT NULL DEFAULT uuid_generate_v4(),
-  content_type text NOT NULL CHECK (content_type IN ('profile', 'post', 'comment', 'course', 'lesson', 'auth_user', 'quiz_question')),
-  content_id bigint NOT NULL,
-  content_text text NOT NULL,
-  content_hash text NOT NULL,
-  
-  -- Dual embedding processing
-  embedding_types text[] DEFAULT ARRAY['e5', 'bge'],
-  processed_embeddings text[] DEFAULT ARRAY[]::text[],
-  failed_embeddings text[] DEFAULT ARRAY[]::text[],
-  
-  priority int DEFAULT 5 CHECK (priority BETWEEN 1 AND 10),
-  scheduled_at timestamptz DEFAULT now(),
-  processing_started_at timestamptz,
-  retry_count int DEFAULT 0,
-  max_retries int DEFAULT 3,
-  status text NOT NULL CHECK (status IN ('queued', 'processing', 'completed', 'failed')) DEFAULT 'queued',
-  error_message text,
-  created_at timestamptz NOT NULL DEFAULT now(),
-  updated_at timestamptz NOT NULL DEFAULT now(),
-  UNIQUE(content_type, content_id)
-);
-
-CREATE TABLE IF NOT EXISTS embedding_searches (
-  id bigserial PRIMARY KEY,
-  public_id uuid NOT NULL DEFAULT uuid_generate_v4(),
-  user_id bigint REFERENCES profiles(id) ON DELETE SET NULL,
-  query_text text NOT NULL,
-  query_embedding vector(384), -- E5 query embedding
-  query_embedding_bge vector(1024), -- BGE query embedding
-  content_types text[] DEFAULT '{}',
-  similarity_threshold numeric(3,2) DEFAULT 0.7,
-  max_results int DEFAULT 10,
-  
-  -- Search type and weights for hybrid search
-  search_type text DEFAULT 'hybrid' CHECK (search_type IN ('e5_only', 'bge_only', 'hybrid')),
-  embedding_weights jsonb DEFAULT '{"e5": 0.4, "bge": 0.6}'::jsonb,
-  
-  results_count int DEFAULT 0,
-  results_data jsonb DEFAULT '[]'::jsonb,
-  processing_time_ms int,
-  embedding_time_ms int,
-  search_time_ms int,
-  created_at timestamptz NOT NULL DEFAULT now()
-);
-
-CREATE TABLE IF NOT EXISTS document_hierarchy (
-  id bigserial PRIMARY KEY,
-  public_id uuid NOT NULL DEFAULT uuid_generate_v4(),
-  content_type text NOT NULL,
-  content_id bigint NOT NULL,
-  document_title text,
-  document_structure jsonb,
-  summary_embedding_id bigint REFERENCES embeddings(id),
-  total_chunks int DEFAULT 0,
-  estimated_reading_time int DEFAULT 0,
-  has_table_of_contents boolean DEFAULT false,
-  created_at timestamptz NOT NULL DEFAULT now(),
-  updated_at timestamptz NOT NULL DEFAULT now(),
-  UNIQUE(content_type, content_id)
-);
--- =========================
--- VIDEO PROCESSING SYSTEM (Part 5)
--- =========================
-
-CREATE TABLE IF NOT EXISTS video_embeddings (
-  id bigserial PRIMARY KEY,
-  public_id uuid NOT NULL DEFAULT uuid_generate_v4(),
-  attachment_id bigint NOT NULL REFERENCES course_attachments(id) ON DELETE CASCADE,
-  content_type text NOT NULL CHECK (content_type IN ('profile', 'post', 'comment', 'course', 'lesson', 'auth_user')),
-  
-  -- Dual embedding support (updated from migration)
-  embedding vector(384), -- Legacy embedding
-  embedding_e5_small vector(384), -- E5-Small embedding
-  embedding_bge_m3 vector(1024), -- BGE-M3 embedding
-  
-  content_text text NOT NULL,
-  chunk_type text CHECK (chunk_type IN ('summary', 'section', 'paragraph', 'detail', 'segment')),
-  hierarchy_level int DEFAULT 0,
-  parent_chunk_id bigint REFERENCES embeddings(id),
-  section_title text,
-  semantic_density float CHECK (semantic_density >= 0 AND semantic_density <= 1),
-  key_terms text[],
-  sentence_count int DEFAULT 0,
-  word_count int DEFAULT 0,
-  has_code_block boolean DEFAULT false,
-  has_table boolean DEFAULT false,
-  has_list boolean DEFAULT false,
-  chunk_language text DEFAULT 'en',
-  
-  -- Embedding model tracking
-  embedding_model text DEFAULT 'intfloat/e5-small',
-  embedding_e5_model text DEFAULT 'intfloat/e5-small',
-  embedding_bge_model text DEFAULT 'BAAI/bge-m3',
-  
-  -- Embedding availability flags
-  has_e5_embedding boolean DEFAULT false,
-  has_bge_embedding boolean DEFAULT false,
-  
-  -- Video segment specific fields (from migration)
-  segment_start_time float DEFAULT NULL,
-  segment_end_time float DEFAULT NULL,
-  segment_index int DEFAULT NULL,
-  total_segments int DEFAULT NULL,
-  segment_duration float GENERATED ALWAYS AS (
-    CASE 
-      WHEN segment_start_time IS NOT NULL AND segment_end_time IS NOT NULL 
-      THEN segment_end_time - segment_start_time 
-      ELSE NULL 
-    END
-  ) STORED,
-  
-  -- Context and relationship fields
-  prev_segment_id bigint REFERENCES video_embeddings(id),
-  next_segment_id bigint REFERENCES video_embeddings(id),
-  segment_overlap_start float DEFAULT NULL,
-  segment_overlap_end float DEFAULT NULL,
-  
-  -- Segment quality and content metadata
-  contains_code boolean DEFAULT false,
-  contains_math boolean DEFAULT false,
-  contains_diagram boolean DEFAULT false,
-  topic_keywords text[] DEFAULT '{}',
-  confidence_score float DEFAULT 1.0 CHECK (confidence_score >= 0 AND confidence_score <= 1),
-  
-  language text DEFAULT 'en',
-  token_count int,
-  status text NOT NULL CHECK (status IN ('pending', 'processing', 'completed', 'failed', 'outdated')) DEFAULT 'pending',
-  error_message text,
-  retry_count int DEFAULT 0,
-  is_deleted boolean NOT NULL DEFAULT false,
-  created_at timestamptz NOT NULL DEFAULT now(),
-  updated_at timestamptz NOT NULL DEFAULT now(),
-  deleted_at timestamptz
-);
-
-CREATE TABLE IF NOT EXISTS video_processing_queue (
-  id bigserial PRIMARY KEY,
-  public_id uuid NOT NULL DEFAULT uuid_generate_v4(),
-  attachment_id bigint NOT NULL REFERENCES course_attachments(id) ON DELETE CASCADE,
-  user_id uuid NOT NULL REFERENCES auth.users(id) ON DELETE CASCADE,
-  
-  -- Processing step information (simplified flow: transcribe → embed)
-  current_step VARCHAR(50) NOT NULL CHECK (current_step IN ('upload', 'transcribe', 'embed', 'completed', 'failed', 'cancelled')),
-  status VARCHAR(20) NOT NULL CHECK (status IN ('pending', 'processing', 'completed', 'failed', 'retrying', 'cancelled')) DEFAULT 'pending',
-  
-  -- QStash integration
-  qstash_message_id TEXT,
-  qstash_schedule_id TEXT,
-  
-  -- Retry configuration
-  retry_count INT DEFAULT 0,
-  max_retries INT DEFAULT 5, -- Increased for HuggingFace cold starts
-  retry_delay_minutes INT DEFAULT 1,
-  
-  -- Error handling
-  error_message TEXT,
-  error_details JSONB,
-  last_error_at TIMESTAMPTZ,
-  
-  -- Step data storage
-  step_data JSONB DEFAULT '{}',
-  processing_metadata JSONB DEFAULT '{}',
-  
-  -- Progress tracking
-  progress_percentage INT DEFAULT 0 CHECK (progress_percentage >= 0 AND progress_percentage <= 100),
-  estimated_completion_time TIMESTAMPTZ,
-  
-  -- Timestamps
-  started_at TIMESTAMPTZ,
-  completed_at TIMESTAMPTZ,
-  cancelled_at TIMESTAMPTZ,
-  created_at TIMESTAMPTZ DEFAULT now(),
-  updated_at TIMESTAMPTZ DEFAULT now()
-);
-
-CREATE TABLE IF NOT EXISTS video_processing_steps (
-  id bigserial PRIMARY KEY,
-  queue_id bigint NOT NULL REFERENCES video_processing_queue(id) ON DELETE CASCADE,
-  step_name VARCHAR(50) NOT NULL,
-  status VARCHAR(20) NOT NULL CHECK (status IN ('pending', 'processing', 'completed', 'failed', 'skipped')) DEFAULT 'pending',
-  
-  -- Step execution details
-  started_at TIMESTAMPTZ,
-  completed_at TIMESTAMPTZ,
-  duration_seconds INT,
-  
-  -- Step-specific data
-  input_data JSONB,
-  output_data JSONB,
-  error_message TEXT,
-  
-  -- QStash tracking
-  qstash_message_id TEXT,
-  retry_count INT DEFAULT 0,
-  
-  created_at TIMESTAMPTZ DEFAULT now(),
-  updated_at TIMESTAMPTZ DEFAULT now()
-);
-
--- =========================
--- TUTORING SYSTEM TABLES
--- =========================
-
-CREATE TABLE IF NOT EXISTS tutoring_tutors (
-  id bigserial PRIMARY KEY,
-  public_id uuid NOT NULL DEFAULT uuid_generate_v4(),
-  user_id bigint NOT NULL REFERENCES profiles(id) ON DELETE CASCADE,
-  headline text,
-  subjects text[] NOT NULL DEFAULT '{}',
-  hourly_rate numeric(10,2),
-  qualifications text,
-  rating_avg numeric(3,2) DEFAULT 0,
-  rating_count int DEFAULT 0,
-  is_deleted boolean NOT NULL DEFAULT false,
-  created_at timestamptz NOT NULL DEFAULT now(),
-  updated_at timestamptz NOT NULL DEFAULT now(),
-  deleted_at timestamptz
-);
-
-CREATE TABLE IF NOT EXISTS tutoring_students (
-  id bigserial PRIMARY KEY,
-  public_id uuid NOT NULL DEFAULT uuid_generate_v4(),
-  user_id bigint NOT NULL REFERENCES profiles(id) ON DELETE CASCADE,
-  school text,
-  grade text,
-  is_deleted boolean NOT NULL DEFAULT false,
-  created_at timestamptz NOT NULL DEFAULT now(),
-  updated_at timestamptz NOT NULL DEFAULT now(),
-  deleted_at timestamptz
-);
-
-CREATE TABLE IF NOT EXISTS tutoring_availability (
-  id bigserial PRIMARY KEY,
-  public_id uuid NOT NULL DEFAULT uuid_generate_v4(),
-  tutor_id bigint NOT NULL REFERENCES tutoring_tutors(id) ON DELETE CASCADE,
-  start_at timestamptz NOT NULL,
-  end_at timestamptz NOT NULL,
-  rrule text,
-  is_deleted boolean NOT NULL DEFAULT false,
-  created_at timestamptz NOT NULL DEFAULT now(),
-  updated_at timestamptz NOT NULL DEFAULT now(),
-  deleted_at timestamptz
-);
-
-CREATE TABLE IF NOT EXISTS tutoring_appointments (
-  id bigserial PRIMARY KEY,
-  public_id uuid NOT NULL DEFAULT uuid_generate_v4(),
-  tutor_id bigint NOT NULL REFERENCES tutoring_tutors(id) ON DELETE RESTRICT,
-  student_id bigint NOT NULL REFERENCES tutoring_students(id) ON DELETE RESTRICT,
-  scheduled_at timestamptz NOT NULL,
-  duration_min int NOT NULL CHECK (duration_min > 0),
-  status text NOT NULL CHECK (status IN ('requested','confirmed','completed','cancelled')) DEFAULT 'requested',
-  notes text,
-  created_by bigint REFERENCES profiles(id),
-  is_deleted boolean NOT NULL DEFAULT false,
-  created_at timestamptz NOT NULL DEFAULT now(),
-  updated_at timestamptz NOT NULL DEFAULT now(),
-  deleted_at timestamptz
-);
-
-CREATE TABLE IF NOT EXISTS tutoring_file (
-  id bigserial PRIMARY KEY,
-  public_id uuid NOT NULL DEFAULT uuid_generate_v4(),
-  owner_id bigint NOT NULL REFERENCES profiles(id) ON DELETE CASCADE,
-  path text NOT NULL,
-  mime_type text,
-  size_bytes bigint,
-  is_deleted boolean NOT NULL DEFAULT false,
-  created_at timestamptz NOT NULL DEFAULT now(),
-  updated_at timestamptz NOT NULL DEFAULT now(),
-  deleted_at timestamptz
-);
-
-CREATE TABLE IF NOT EXISTS tutoring_note (
-  id bigserial PRIMARY KEY,
-  public_id uuid NOT NULL DEFAULT uuid_generate_v4(),
-  owner_id bigint NOT NULL REFERENCES profiles(id) ON DELETE CASCADE,
-  title text,
-  body text,
-  is_deleted boolean NOT NULL DEFAULT false,
-  created_at timestamptz NOT NULL DEFAULT now(),
-  updated_at timestamptz NOT NULL DEFAULT now(),
-  deleted_at timestamptz
-);
-
-CREATE TABLE IF NOT EXISTS tutoring_share (
-  id bigserial PRIMARY KEY,
-  public_id uuid NOT NULL DEFAULT uuid_generate_v4(),
-  resource_kind text NOT NULL CHECK (resource_kind IN ('file','note')),
-  resource_id bigint NOT NULL,
-  shared_with bigint REFERENCES profiles(id),
-  access text NOT NULL CHECK (access IN ('view','edit','comment')),
-  is_deleted boolean NOT NULL DEFAULT false,
-  created_at timestamptz NOT NULL DEFAULT now(),
-  updated_at timestamptz NOT NULL DEFAULT now(),
-  deleted_at timestamptz
-);
-
--- =========================
--- HASHTAGS AND SEARCH
--- =========================
-
-CREATE TABLE IF NOT EXISTS hashtags (
-  id bigserial PRIMARY KEY,
-  name text UNIQUE NOT NULL CHECK (name <> ''),
-  search_vector tsvector
-);
-
-CREATE TABLE IF NOT EXISTS post_hashtags (
-  post_id uuid REFERENCES community_post(public_id) ON DELETE CASCADE,
-  hashtag_id bigint REFERENCES hashtags(id) ON DELETE CASCADE,
-  PRIMARY KEY (post_id, hashtag_id)
-);
-
--- =========================
--- ADDITIONAL SYSTEM TABLES
--- =========================
-
-CREATE TABLE IF NOT EXISTS announcements (
-  id bigserial PRIMARY KEY,
-  public_id uuid NOT NULL DEFAULT uuid_generate_v4(),
-  created_by bigint NOT NULL REFERENCES profiles(id) ON DELETE CASCADE,
-  title TEXT NOT NULL,
-  message TEXT NOT NULL,
-  image_url TEXT,
-  deep_link TEXT,
-  status VARCHAR(20) DEFAULT 'draft',
-  scheduled_at TIMESTAMPTZ,
-  sent_at TIMESTAMPTZ,
-  onesignal_id TEXT,
-  onesignal_response JSONB,
-  is_deleted boolean DEFAULT false,
-  created_at TIMESTAMPTZ DEFAULT now(),
-  updated_at TIMESTAMPTZ DEFAULT now(),
-  deleted_at TIMESTAMPTZ
-);
-
-CREATE TABLE IF NOT EXISTS currencies (
-  id bigserial PRIMARY KEY,
-  code CHAR(3) UNIQUE NOT NULL,
-  name VARCHAR(100),
-  country VARCHAR(100),
-  symbol VARCHAR(10),
-  rate_to_usd DECIMAL(15,6),
-  updated_at timestamptz NOT NULL DEFAULT now()
-);
-
--- =========================
--- CLASSROOM POSTS SYSTEM
--- =========================
-
-CREATE TABLE IF NOT EXISTS classroom_posts (
-  id bigserial PRIMARY KEY,
-  public_id uuid NOT NULL DEFAULT uuid_generate_v4(),
-  session_id bigint NOT NULL REFERENCES classroom_live_session(id) ON DELETE CASCADE,
-  user_id bigint NOT NULL REFERENCES profiles(id) ON DELETE CASCADE,
-  content text NOT NULL,
-  attachments jsonb DEFAULT '[]'::jsonb,
-  is_deleted boolean NOT NULL DEFAULT false,
-  created_at timestamptz NOT NULL DEFAULT now(),
-  updated_at timestamptz NOT NULL DEFAULT now(),
-  deleted_at timestamptz
-);
-
-CREATE TABLE IF NOT EXISTS classroom_post_comments (
-  id bigserial PRIMARY KEY,
-  public_id uuid NOT NULL DEFAULT uuid_generate_v4(),
-  post_id bigint NOT NULL REFERENCES classroom_posts(id) ON DELETE CASCADE,
-  user_id bigint NOT NULL REFERENCES profiles(id) ON DELETE CASCADE,
-  content text NOT NULL,
-  is_deleted boolean NOT NULL DEFAULT false,
-  created_at timestamptz NOT NULL DEFAULT now(),
-  updated_at timestamptz NOT NULL DEFAULT now(),
-  deleted_at timestamptz
-);
-
-CREATE TABLE IF NOT EXISTS classroom_post_reactions (
-  id bigserial PRIMARY KEY,
-  post_id bigint NOT NULL REFERENCES classroom_posts(id) ON DELETE CASCADE,
-  user_id bigint NOT NULL REFERENCES profiles(id) ON DELETE CASCADE,
-  reaction_type text NOT NULL,
-  created_at timestamptz DEFAULT now(),
-  UNIQUE (post_id, user_id, reaction_type)
-);
-
-CREATE TABLE IF NOT EXISTS classroom_engagement_report (
-  id bigserial PRIMARY KEY,
-  user_id bigint NOT NULL REFERENCES profiles(id),
-  course_id bigint NOT NULL REFERENCES course(id),
-  participation_score numeric(5,2),
-  report jsonb,
-  generated_at timestamptz DEFAULT now()
-);
--- Column comments for community_quiz_session
-COMMENT ON COLUMN community_quiz_session.session_token IS 'Unique token for session validation and security';
-COMMENT ON COLUMN community_quiz_session.status IS 'Session status: active (ongoing), paused (temporarily stopped), expired (timed out), completed (finished)';
-COMMENT ON COLUMN community_quiz_session.time_limit_minutes IS 'Total time limit for this session in minutes, copied from quiz settings';
-COMMENT ON COLUMN community_quiz_session.time_spent_seconds IS 'Total time spent in this session in seconds';
-COMMENT ON COLUMN community_quiz_session.current_question_index IS 'Current question index (0-based) for progress tracking';
-COMMENT ON COLUMN community_quiz_session.browser_info IS 'Browser and client information for session validation';
-
-CREATE TABLE IF NOT EXISTS roles (
-  id bigserial PRIMARY KEY,
-  public_id uuid NOT NULL DEFAULT uuid_generate_v4(),
-  title text NOT NULL,
-  is_deleted boolean NOT NULL DEFAULT false,
-  created_at timestamptz NOT NULL DEFAULT now(),
-  updated_at timestamptz NOT NULL DEFAULT now(),
-  deleted_at timestamptz
-);
-
-CREATE TABLE IF NOT EXISTS permissions (
-  id bigserial PRIMARY KEY,
-  public_id uuid NOT NULL DEFAULT uuid_generate_v4(),
-  title text NOT NULL,
-  is_deleted boolean NOT NULL DEFAULT false,
-  created_at timestamptz NOT NULL DEFAULT now(),
-  updated_at timestamptz NOT NULL DEFAULT now(),
-  deleted_at timestamptz
-);
-
-CREATE TABLE IF NOT EXISTS role_permission (
-  id bigserial PRIMARY KEY,
-  public_id uuid NOT NULL DEFAULT uuid_generate_v4(),
-  role_id bigint NOT NULL REFERENCES roles(id) ON DELETE CASCADE,
-  permission_id bigint NOT NULL REFERENCES permissions(id) ON DELETE CASCADE,
-  is_deleted boolean NOT NULL DEFAULT false,
-  created_at timestamptz NOT NULL DEFAULT now(),
-  updated_at timestamptz NOT NULL DEFAULT now(),
-  deleted_at timestamptz
-);
-
-CREATE TABLE IF NOT EXISTS admin_roles (
-  id bigserial PRIMARY KEY,
-  public_id uuid NOT NULL DEFAULT uuid_generate_v4(),
-  role_permission_id bigint NOT NULL REFERENCES role_permission(id) ON DELETE CASCADE,
-  user_id bigint NOT NULL REFERENCES profiles(id) ON DELETE CASCADE,
-  is_deleted boolean NOT NULL DEFAULT false,
-  created_at timestamptz NOT NULL DEFAULT now(),
-  updated_at timestamptz NOT NULL DEFAULT now(),
-  deleted_at timestamptz
-);
-
--- TODO: 整理到database.sql, rls.sql, function.sql, trigger.sql， index.sql
--- Direct Messages Tables
-CREATE TABLE IF NOT EXISTS direct_messages (
-  id bigserial not null,
-  public_id uuid not null default uuid_generate_v4 (),
-  conversation_id bigint not null,
-  sender_id bigint not null,
-  content text not null,
-  message_type text not null default 'text'::text,
-  attachment_id bigint null,
-  reply_to_id bigint null,
-  is_edited boolean not null default false,
-  is_deleted boolean not null default false,
-  created_at timestamp with time zone not null default now(),
-  updated_at timestamp with time zone not null default now(),
-  deleted_at timestamp with time zone null,
-  delivered_at timestamp with time zone null,
-  constraint direct_messages_pkey primary key (id),
-  constraint direct_messages_attachment_id_fkey foreign KEY (attachment_id) references chat_attachments (id),
-  constraint direct_messages_conversation_id_fkey foreign KEY (conversation_id) references direct_conversations (id) on delete CASCADE,
-  constraint direct_messages_reply_to_id_fkey foreign KEY (reply_to_id) references direct_messages (id) on delete set null,
-  constraint direct_messages_sender_id_fkey foreign KEY (sender_id) references profiles (id) on delete CASCADE,
-  constraint direct_messages_message_type_check check (
-    (
-      message_type = any (
-        array[
-          'text'::text,
-          'image'::text,
-          'file'::text,
-          'system'::text,
-          'share_post'::text
-        ]
-      )
-    )
-  )
-) TABLESPACE pg_default;
-
-create index IF not exists idx_direct_messages_conversation_id on public.direct_messages using btree (conversation_id) TABLESPACE pg_default;
-
-create index IF not exists idx_direct_messages_sender_id on public.direct_messages using btree (sender_id) TABLESPACE pg_default;
-
-create index IF not exists idx_direct_messages_created_at on public.direct_messages using btree (created_at desc) TABLESPACE pg_default;
-
-create index IF not exists idx_direct_messages_conversation_created on public.direct_messages using btree (conversation_id, created_at desc) TABLESPACE pg_default;
-
-create trigger update_conversation_on_message_insert
-after INSERT on direct_messages for EACH row
-execute FUNCTION update_conversation_on_new_message ();
-
-create trigger update_direct_messages_updated_at BEFORE
-update on direct_messages for EACH row
-execute FUNCTION update_updated_at_column ();
-
-CREATE TABLE IF NOT EXISTS message_read_status (
-  id bigserial not null,
-  message_id bigint not null,
-  user_id bigint not null,
-  read_at timestamp with time zone not null default now(),
-  constraint message_read_status_pkey primary key (id),
-  constraint unique_read_status unique (message_id, user_id),
-  constraint message_read_status_message_id_fkey foreign KEY (message_id) references direct_messages (id) on delete CASCADE,
-  constraint message_read_status_user_id_fkey foreign KEY (user_id) references profiles (id) on delete CASCADE
-) TABLESPACE pg_default;
-
-create index IF not exists idx_message_read_status_message_id on public.message_read_status using btree (message_id) TABLESPACE pg_default;
-
-create index IF not exists idx_message_read_status_user_id on public.message_read_status using btree (user_id) TABLESPACE pg_default;
-
--- Group Messages Tables
-CREATE TABLE IF NOT EXISTS group_messages (
-  id bigserial not null,
-  conversation_id bigint not null,
-  sender_id bigint not null,
-  content text not null,
-  attachment_id bigint null,
-  is_deleted boolean not null default false,
-  created_at timestamp with time zone not null default now(),
-  updated_at timestamp with time zone not null default now(),
-  deleted_at timestamp with time zone null,
-  message_type text not null default 'text'::text,
-  reply_to_id bigint null,
-  is_edited boolean not null default false,
-  constraint group_messages_pkey primary key (id),
-  constraint group_messages_reply_to_id_fkey foreign KEY (reply_to_id) references group_messages (id) on delete set null,
-  constraint group_messages_sender_id_fkey foreign KEY (sender_id) references profiles (id) on delete CASCADE,
-  constraint group_messages_conversation_id_fkey foreign KEY (conversation_id) references group_conversations (id) on delete CASCADE,
-  constraint group_messages_attachment_id_fkey foreign KEY (attachment_id) references chat_attachments (id) on delete set null,
-  constraint group_messages_message_type_check check (
-    (
-      message_type = any (
-        array[
-          'text'::text,
-          'image'::text,
-          'file'::text,
-          'system'::text,
-          'share_post'::text
-        ]
-      )
-    )
-  ),
-  constraint group_messages_content_check check ((length(content) >= 1))
-) TABLESPACE pg_default;
-
-create index IF not exists idx_group_messages_conversation_id on public.group_messages using btree (conversation_id) TABLESPACE pg_default;
-
-create index IF not exists idx_group_messages_sender_id on public.group_messages using btree (sender_id) TABLESPACE pg_default;
-
-create index IF not exists idx_group_messages_created_at on public.group_messages using btree (conversation_id, created_at desc) TABLESPACE pg_default;
-
-create index IF not exists idx_group_messages_not_deleted on public.group_messages using btree (conversation_id, created_at desc) TABLESPACE pg_default
-where
-  (is_deleted = false);
-
-CREATE TABLE IF NOT EXISTS group_message_read_status (
-  id bigserial not null,
-  message_id bigint not null,
-  user_id bigint not null,
-  read_at timestamp with time zone not null default now(),
-  constraint group_message_read_status_pkey primary key (id),
-  constraint group_message_read_status_message_id_user_id_key unique (message_id, user_id),
-  constraint group_message_read_status_message_id_fkey foreign KEY (message_id) references group_messages (id) on delete CASCADE,
-  constraint group_message_read_status_user_id_fkey foreign KEY (user_id) references profiles (id) on delete CASCADE
-) TABLESPACE pg_default;
-
-create index IF not exists idx_group_message_read_status_message_id on public.group_message_read_status using btree (message_id) TABLESPACE pg_default;
-
-create index IF not exists idx_group_message_read_status_user_id on public.group_message_read_status using btree (user_id) TABLESPACE pg_default;
-
--- Direct Conversations table
-CREATE TABLE IF NOT EXISTS direct_conversations (
-  id bigserial not null,
-  public_id uuid not null default uuid_generate_v4 (),
-  participant1_id bigint not null,
-  participant2_id bigint not null,
-  created_at timestamp with time zone not null default now(),
-  updated_at timestamp with time zone not null default now(),
-  is_deleted boolean not null default false,
-  deleted_at timestamp with time zone null,
-  constraint direct_conversations_pkey primary key (id),
-  constraint unique_conversation unique (participant1_id, participant2_id),
-  constraint direct_conversations_participant1_id_fkey foreign KEY (participant1_id) references profiles (id) on delete CASCADE,
-  constraint direct_conversations_participant2_id_fkey foreign KEY (participant2_id) references profiles (id) on delete CASCADE,
-  constraint ordered_participants check ((participant1_id < participant2_id))
-) TABLESPACE pg_default;
-
-create index IF not exists idx_direct_conversations_participants on public.direct_conversations using btree (participant1_id, participant2_id) TABLESPACE pg_default;
-
-create index IF not exists idx_direct_conversations_updated_at on public.direct_conversations using btree (updated_at desc) TABLESPACE pg_default;
-
-create trigger update_direct_conversations_updated_at BEFORE
-update on direct_conversations for EACH row
-execute FUNCTION update_updated_at_column ();
-
--- Group Conversations table
-CREATE TABLE IF NOT EXISTS group_conversations (
-  id bigserial not null,
-  name text not null,
-  description text null,
-  avatar_url text null,
-  created_by bigint not null,
-  is_deleted boolean not null default false,
-  created_at timestamp with time zone not null default now(),
-  updated_at timestamp with time zone not null default now(),
-  constraint group_conversations_pkey primary key (id),
-  constraint group_conversations_created_by_fkey foreign KEY (created_by) references profiles (id) on delete CASCADE,
-  constraint group_conversations_description_check check ((length(description) <= 500)),
-  constraint group_conversations_name_check check (
-    (
-      (length(name) >= 1)
-      and (length(name) <= 100)
-    )
-  )
-) TABLESPACE pg_default;
-
-create index IF not exists idx_group_conversations_created_by on public.group_conversations using btree (created_by) TABLESPACE pg_default;
-
-create index IF not exists idx_group_conversations_created_at on public.group_conversations using btree (created_at desc) TABLESPACE pg_default;
-
-create index IF not exists idx_group_conversations_is_deleted on public.group_conversations using btree (is_deleted) TABLESPACE pg_default
-where
-  (is_deleted = false);
-=======
 |CREATE TABLE public.action (
     id bigint DEFAULT nextval('action_id_seq'::regclass) NOT NULL,
     public_id uuid DEFAULT uuid_generate_v4() NOT NULL,
@@ -3982,5 +2315,4 @@
     created_at timestamp with time zone DEFAULT now() NOT NULL,
     updated_at timestamp with time zone DEFAULT now() NOT NULL
 );
- |
->>>>>>> d8ae662e
+ |