<<<<<<< HEAD
import React from 'react';
import { Metadata } from 'next';
import ClassroomContent from '@/components/classroom/classroom-content';
=======
import React from "react";
import { Metadata } from "next";
import ClassroomContent from "@/components/classroom-content";
>>>>>>> cfdfac39

export const metadata: Metadata = {
  title: "Classroom - Studify",
  description:
    "Access your virtual classroom with live sessions, course materials, and interactive learning tools",
  keywords: [
    "classroom",
    "virtual learning",
    "live sessions",
    "course materials",
    "education",
  ],
  openGraph: {
    title: "Classroom - Studify",
    description:
      "Virtual classroom with live sessions and interactive learning",
    type: "website",
  },
};

export default function ClassroomPage() {
  return <ClassroomContent />;
}<|MERGE_RESOLUTION|>--- conflicted
+++ resolved
@@ -1,12 +1,6 @@
-<<<<<<< HEAD
 import React from 'react';
 import { Metadata } from 'next';
 import ClassroomContent from '@/components/classroom/classroom-content';
-=======
-import React from "react";
-import { Metadata } from "next";
-import ClassroomContent from "@/components/classroom-content";
->>>>>>> cfdfac39
 
 export const metadata: Metadata = {
   title: "Classroom - Studify",
