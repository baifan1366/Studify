'use client';

import React, { useState, useEffect, useMemo } from 'react';
import { motion } from 'framer-motion';
import { User } from '@supabase/supabase-js';
import { BookOpen, Clock, Users, Star, ShoppingCart, Zap } from 'lucide-react';
import { useCourses } from '@/hooks/useCourses';
import AnimatedSidebar from '@/components/sidebar';
import ClassroomHeader from '@/components/header';
import { Skeleton } from '@/components/ui/skeleton';
import { useToast } from '@/hooks/use-toast';
import AnimatedBackground from '@/components/ui/animated-background';

export default function CoursesContent() {
  const [activeMenuItem, setActiveMenuItem] = useState('courses');
  const [user, setUser] = useState<User | null>(null);
  const [sidebarExpanded, setSidebarExpanded] = useState(false);
  const [isPermanentlyExpanded, setIsPermanentlyExpanded] = useState(false);
<<<<<<< HEAD

  const { data: courses, isLoading } = useCourses();
=======
  const [sidebarWidth, setSidebarWidth] = useState(80); // Add sidebar width state
  
  // const { data: courses, isLoading, error } = useCourses();
  const isLoading = false; // Temporary for demo
>>>>>>> 489b7564
  const { toast } = useToast();

  const uiCourses = useMemo(() => {
    return (courses ?? []).map((c, idx) => ({
      id: c.public_id,
      title: c.title,
      instructor: `Owner #${c.owner_id}`,
      duration: c.total_duration_minutes
        ? `${c.total_duration_minutes} mins`
        : '—',
      students: c.total_students ?? 0,
      rating: c.average_rating ?? 0,
      price: c.price_cents ? `$${(c.price_cents / 100).toFixed(2)}` : 'Free',
      points: Math.floor(Math.random() * 500) + 100, // Placeholder for points
      thumbnailUrl: c.thumbnail_url,
      level: c.level,
      color: [
        'from-blue-500 to-cyan-500',
        'from-purple-500 to-pink-500',
        'from-green-500 to-teal-500',
        'from-orange-500 to-red-500',
        'from-indigo-500 to-purple-500',
        'from-cyan-500 to-blue-500',
      ][idx % 6],
    }));
  }, [courses]);

  useEffect(() => {
    const fetchUser = async () => {
      try {
        await new Promise((resolve) => setTimeout(resolve, 1000));
        setUser({
          id: '1',
          email: 'student@example.com',
          created_at: new Date().toISOString(),
          app_metadata: {},
          user_metadata: {},
          aud: 'authenticated',
          confirmation_sent_at: new Date().toISOString(),
        });
      } catch (error) {
        console.error('Error fetching user:', error);
        toast({
          title: 'Error',
          description: 'Failed to load user data',
          variant: 'destructive',
        });
      }
    };

    fetchUser();
  }, [toast]);

  const handleMenuItemClick = (itemId: string) => {
    setActiveMenuItem(itemId);
  };

  const handleHeaderAction = (action: string) => {
    console.log('Header action:', action);
  };

  const handleMenuToggle = () => {
    const newExpanded = !isPermanentlyExpanded;
    setIsPermanentlyExpanded(newExpanded);
    setSidebarExpanded(newExpanded);
    setSidebarWidth(newExpanded ? 280 : 80); // Update sidebar width for synchronization
  };

  const handleAddToCart = (courseId: string | number) => {
    toast({
      title: 'Added to Cart',
      description: `Course ${courseId} has been added to your cart.`,
    });
  };

  const handleBuyNow = (courseId: string | number) => {
    toast({
      title: 'Processing Purchase',
      description: `Proceeding to checkout for course ${courseId}...`,
    });
  };

  return (
<<<<<<< HEAD
    <AnimatedBackground>
=======
    <AnimatedBackground sidebarWidth={sidebarWidth}>
      {/* Header */}
>>>>>>> 489b7564
      <ClassroomHeader
        title="Courses"
        userName={user?.email?.split('@')[0] || 'Student'}
        onProfileClick={() => handleHeaderAction('profile')}
        sidebarExpanded={isPermanentlyExpanded}
        onMenuToggle={handleMenuToggle}
      />

      <AnimatedSidebar
        activeItem={activeMenuItem}
        onItemClick={handleMenuItemClick}
        onExpansionChange={setSidebarExpanded}
        isPermanentlyExpanded={isPermanentlyExpanded}
      />

      <motion.div
        className="relative z-10 mt-16 p-6 h-full overflow-y-auto"
        style={{
          marginLeft: `${sidebarWidth}px`, // Use shared state for synchronization
          transition: 'margin-left 0.3s cubic-bezier(0.4, 0, 0.2, 1)',
<<<<<<< HEAD
          width: `calc(100vw - ${sidebarExpanded ? '280px' : '80px'})`,
=======
          width: `calc(100vw - ${sidebarWidth}px)`
>>>>>>> 489b7564
        }}
      >
        <motion.div
          className="relative z-10 space-y-8"
          initial={{ opacity: 0, y: 20 }}
          animate={{ opacity: 1, y: 0 }}
          transition={{ delay: 0.3, duration: 0.6 }}
        >
          <div className="text-center">
            <h1 className="text-4xl font-bold text-white/90 mb-4 dark:text-white/90">
              Explore Courses
            </h1>
            <p className="text-lg text-white/70 mb-8 dark:text-white/70">
              Find your next learning adventure from our curated collection.
            </p>
          </div>

          <div className="grid grid-cols-1 md:grid-cols-2 lg:grid-cols-3 xl:grid-cols-4 gap-6">
            {isLoading
              ? [...Array(8)].map((_, index) => (
                  <div
                    key={index}
                    className="bg-white/10 backdrop-blur-sm rounded-xl p-4 border border-white/20"
                  >
                    <Skeleton className="w-full h-32 rounded-lg mb-4" />
                    <Skeleton className="h-5 w-3/4 mb-2" />
                    <Skeleton className="h-4 w-1/2 mb-4" />
                    <div className="flex justify-between items-center mb-4">
                      <Skeleton className="h-4 w-1/4" />
                      <Skeleton className="h-4 w-1/4" />
                    </div>
                    <div className="flex gap-2">
                      <Skeleton className="h-9 flex-1" />
                      <Skeleton className="h-9 flex-1" />
                    </div>
                  </div>
                ))
              : uiCourses.map((course, index) => (
                  <motion.div
                    key={String(course.id)}
                    className="bg-white/5 backdrop-blur-md rounded-2xl overflow-hidden border border-white/20 flex flex-col h-full hover:bg-white/10 transition-all duration-300"
                    initial={{ opacity: 0, y: 20 }}
                    animate={{ opacity: 1, y: 0 }}
                    transition={{ delay: index * 0.05, duration: 0.5 }}
                    whileHover={{ y: -5 }}
                  >
                    <div className="relative">
                      <div
                        className={`w-full h-36 bg-gradient-to-r ${course.color} flex items-center justify-center`}
                      >
                        {course.thumbnailUrl ? (
                          <img
                            src={course.thumbnailUrl}
                            alt={course.title}
                            className="w-full h-full object-cover"
                          />
                        ) : (
                          <BookOpen size={48} className="text-white/80" />
                        )}
                      </div>
                      <div className="absolute top-2 right-2 bg-black/50 text-white px-2 py-1 rounded-md text-xs font-bold">
                        {course.level?.toUpperCase() || 'ALL LEVELS'}
                      </div>
                    </div>

                    <div className="p-4 flex flex-col flex-grow">
                      <h3 className="text-white font-bold text-lg mb-2 truncate">
                        {course.title}
                      </h3>
                      <p className="text-white/60 text-sm mb-3">
                        {course.instructor}
                      </p>

                      <div className="flex items-center gap-4 text-sm text-white/80 mb-3">
                        <div className="flex items-center gap-1.5">
                          <Clock size={14} />
                          <span>{course.duration}</span>
                        </div>
                        <div className="flex items-center gap-1.5">
                          <Users size={14} />
                          <span>{course.students}</span>
                        </div>
                      </div>

                      <div className="flex items-center gap-2 mb-4">
                        <span className="text-yellow-400 font-bold text-sm">
                          {course.rating.toFixed(1)}
                        </span>
                        <div className="flex items-center">
                          {[...Array(5)].map((_, i) => (
                            <Star
                              key={i}
                              size={14}
                              className={
                                i < Math.round(course.rating)
                                  ? 'text-yellow-400 fill-current'
                                  : 'text-white/30'
                              }
                            />
                          ))}
                        </div>
                      </div>

                      <div className="mt-auto pt-4 border-t border-white/10">
                        <div className="flex justify-between items-center mb-4">
                          <p className="text-xl font-bold text-white">
                            {course.price}
                          </p>
                          <div className="flex items-center gap-1 text-yellow-400">
                            <Zap size={16} />
                            <span className="font-semibold">
                              {course.points} pts
                            </span>
                          </div>
                        </div>

                        <div className="flex gap-2">
                          <button
                            onClick={() => handleAddToCart(course.id)}
                            className="flex-1 bg-white/20 hover:bg-white/30 text-white py-2 px-3 rounded-lg text-sm font-semibold transition-colors flex items-center justify-center gap-2"
                          >
                            <ShoppingCart size={16} />
                            <span>Add to Cart</span>
                          </button>
                          <button
                            onClick={() => handleBuyNow(course.id)}
                            className="flex-1 bg-blue-600 hover:bg-blue-700 text-white py-2 px-3 rounded-lg text-sm font-semibold transition-colors"
                          >
                            Buy Now
                          </button>
                        </div>
                      </div>
                    </div>
                  </motion.div>
                ))}
          </div>
        </motion.div>
      </motion.div>
    </AnimatedBackground>
  );
}<|MERGE_RESOLUTION|>--- conflicted
+++ resolved
@@ -16,15 +16,8 @@
   const [user, setUser] = useState<User | null>(null);
   const [sidebarExpanded, setSidebarExpanded] = useState(false);
   const [isPermanentlyExpanded, setIsPermanentlyExpanded] = useState(false);
-<<<<<<< HEAD
 
   const { data: courses, isLoading } = useCourses();
-=======
-  const [sidebarWidth, setSidebarWidth] = useState(80); // Add sidebar width state
-  
-  // const { data: courses, isLoading, error } = useCourses();
-  const isLoading = false; // Temporary for demo
->>>>>>> 489b7564
   const { toast } = useToast();
 
   const uiCourses = useMemo(() => {
@@ -90,7 +83,6 @@
     const newExpanded = !isPermanentlyExpanded;
     setIsPermanentlyExpanded(newExpanded);
     setSidebarExpanded(newExpanded);
-    setSidebarWidth(newExpanded ? 280 : 80); // Update sidebar width for synchronization
   };
 
   const handleAddToCart = (courseId: string | number) => {
@@ -108,12 +100,7 @@
   };
 
   return (
-<<<<<<< HEAD
     <AnimatedBackground>
-=======
-    <AnimatedBackground sidebarWidth={sidebarWidth}>
-      {/* Header */}
->>>>>>> 489b7564
       <ClassroomHeader
         title="Courses"
         userName={user?.email?.split('@')[0] || 'Student'}
@@ -132,13 +119,9 @@
       <motion.div
         className="relative z-10 mt-16 p-6 h-full overflow-y-auto"
         style={{
-          marginLeft: `${sidebarWidth}px`, // Use shared state for synchronization
+          marginLeft: sidebarExpanded ? '280px' : '80px',// Use shared state for synchronization
           transition: 'margin-left 0.3s cubic-bezier(0.4, 0, 0.2, 1)',
-<<<<<<< HEAD
           width: `calc(100vw - ${sidebarExpanded ? '280px' : '80px'})`,
-=======
-          width: `calc(100vw - ${sidebarWidth}px)`
->>>>>>> 489b7564
         }}
       >
         <motion.div
