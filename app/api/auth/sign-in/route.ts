--- conflicted
+++ resolved
@@ -13,20 +13,14 @@
     let password: string | undefined
     let locale: string | undefined
     let captchaToken: string | undefined
-<<<<<<< HEAD
-=======
     let mode: 'login' | 'add' | 'switch' = 'login'
->>>>>>> f0ffdfc9
     try {
       const body = await req.json()
       email = typeof body.email === 'string' ? body.email : undefined
       password = typeof body.password === 'string' ? body.password : undefined
       locale = typeof body.locale === 'string' ? body.locale : undefined
       captchaToken = typeof body.captchaToken === 'string' ? body.captchaToken : undefined
-<<<<<<< HEAD
-=======
       mode = body.mode === 'add' || body.mode === 'switch' ? body.mode : 'login'
->>>>>>> f0ffdfc9
     } catch {
       const form = await req.formData().catch(() => null)
       if (form) {
@@ -34,11 +28,8 @@
         password = String(form.get('password') || '') || undefined
         locale = (form.get('locale') as string) || undefined
         captchaToken = (form.get('captchaToken') as string) || undefined
-<<<<<<< HEAD
-=======
         const formMode = form.get('mode') as string
         mode = formMode === 'add' || formMode === 'switch' ? formMode : 'login'
->>>>>>> f0ffdfc9
       }
     }
     if (!email || !password) {
