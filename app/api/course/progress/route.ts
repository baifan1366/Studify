--- conflicted
+++ resolved
@@ -184,11 +184,7 @@
           course!inner(public_id, title)
         )
       `)
-<<<<<<< HEAD
-      .eq('user_id', userId);
-=======
       .eq('user_id', user.profile?.id || user.id);
->>>>>>> 8c0afb45
 
     if (lessonId) {
       // Get specific lesson progress
