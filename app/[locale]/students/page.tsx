<<<<<<< HEAD
import React from 'react';
import { Metadata } from 'next';
import StudentsContent from '@/components/student/students-content';
=======
import React from "react";
import { Metadata } from "next";
import StudentsContent from "@/components/students-content";
>>>>>>> cfdfac39

export const metadata: Metadata = {
  title: "Students - Studify",
  description:
    "Manage student profiles, track progress, and monitor performance in your educational platform",
  keywords: ["students", "management", "education", "progress tracking"],
  openGraph: {
    title: "Students Management - Studify",
    description:
      "Manage student profiles, track progress, and monitor performance",
    type: "website",
  },
};

export default function StudentsPage() {
  return <StudentsContent />;
}<|MERGE_RESOLUTION|>--- conflicted
+++ resolved
@@ -1,12 +1,6 @@
-<<<<<<< HEAD
 import React from 'react';
 import { Metadata } from 'next';
-import StudentsContent from '@/components/student/students-content';
-=======
-import React from "react";
-import { Metadata } from "next";
-import StudentsContent from "@/components/students-content";
->>>>>>> cfdfac39
+import StudentsContent from '@/components/studentstudents-content';
 
 export const metadata: Metadata = {
   title: "Students - Studify",
