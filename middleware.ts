--- conflicted
+++ resolved
@@ -3,7 +3,6 @@
 import { createSupabaseServerClient } from "./utils/supabase/middleware";
 import { routing } from "./i18n/routing";
 
-<<<<<<< HEAD
 // Define a simple type for the cookie object to avoid implicit any
 type Cookie = {
   name: string;
@@ -13,10 +12,16 @@
 
 const intlMiddleware = createMiddleware(routing);
 
-const PROTECTED_ROUTES = [
-=======
+// Define a simple type for the cookie object to avoid implicit any
+type Cookie = {
+  name: string;
+  value: string;
+  [key: string]: any;
+};
+
+const intlMiddleware = createMiddleware(routing);
+
 const STUDENT_ONLY_ROUTES = [
->>>>>>> 7ee8bf1e
   "/classroom",
   "/community",
   "/courses",
@@ -30,10 +35,25 @@
   "/student",
   "/tutor",
 ];
-<<<<<<< HEAD
+
+const TUTOR_ONLY_ROUTES = ["/dashboard"];
+
+// All routes that require authentication
+const PROTECTED_ROUTES = [...STUDENT_ONLY_ROUTES, ...TUTOR_ONLY_ROUTES];
+
 
 export async function middleware(request: NextRequest) {
+  const { pathname } = request.nextUrl;
+
+  // Create Supabase client
   const { supabase, supabaseResponse } = createSupabaseServerClient(request);
+
+  // Get current user
+  const { 
+    data: { user }, 
+  } = await supabase.auth.getUser();
+
+  const locale = pathname.split("/")[1] || routing.defaultLocale;
   const {
     data: { session },
   } = await supabase.auth.getSession();
@@ -47,36 +67,40 @@
 
   const intlResponse = intlMiddleware(request);
 
-=======
-
-const TUTOR_ONLY_ROUTES = ["/dashboard"];
-
-// All routes that require authentication
-const PROTECTED_ROUTES = [...STUDENT_ONLY_ROUTES, ...TUTOR_ONLY_ROUTES];
-
-const intlMiddleware = createMiddleware(routing);
-
-export async function middleware(request: NextRequest) {
-  const { pathname } = request.nextUrl;
-
-  // Create Supabase client
-  const { supabase, supabaseResponse } = createSupabaseServerClient(request);
-
-  // Get current user
-  const { 
-    data: { user }, 
-  } = await supabase.auth.getUser();
-
-  const locale = pathname.split("/")[1] || routing.defaultLocale;
-
   // Check if the path is a protected route
->>>>>>> 7ee8bf1e
   const protectedPathnameRegex = new RegExp(
     `^/(${routing.locales.join("|")})(${PROTECTED_ROUTES.join("|")})($|/.*)`
   );
 
+
   if (protectedPathnameRegex.test(pathname)) {
-<<<<<<< HEAD
+    // 1. If no user, redirect to sign-in for any protected route
+    if (!user) {
+      return NextResponse.redirect(new URL(`/${locale}/sign-in`, request.url));
+    }
+
+    // 2. If user exists, perform stricter role-based checks
+    const role = user.user_metadata?.role;
+    const pathWithoutLocale = pathname.replace(`/${locale}`, "");
+
+    // If a tutor tries to access a student-only route
+    if (
+      role === "tutor" &&
+      STUDENT_ONLY_ROUTES.some((route) => pathWithoutLocale.startsWith(route))
+    ) {
+      return NextResponse.redirect(new URL(`/${locale}/dashboard`, request.url));
+    }
+
+    // If a non-tutor tries to access a tutor-only route
+    if (
+      role !== "tutor" &&
+      TUTOR_ONLY_ROUTES.some((route) => pathWithoutLocale.startsWith(route))
+    ) {
+      return NextResponse.redirect(new URL(`/${locale}/home`, request.url));
+    }
+  }
+
+  // Handle root path
     if (!session) {
       const redirectUrl = new URL(`/${locale}/sign-in`, request.url);
       return NextResponse.redirect(redirectUrl);
@@ -112,60 +136,21 @@
           return NextResponse.redirect(onboardingUrl);
         }
       }
-=======
-    // 1. If no user, redirect to sign-in for any protected route
-    if (!user) {
-      return NextResponse.redirect(new URL(`/${locale}/sign-in`, request.url));
->>>>>>> 7ee8bf1e
-    }
-
-    // 2. If user exists, perform stricter role-based checks
-    const role = user.user_metadata?.role;
-    const pathWithoutLocale = pathname.replace(`/${locale}`, "");
-
-    // If a tutor tries to access a student-only route
-    if (
-      role === "tutor" &&
-      STUDENT_ONLY_ROUTES.some((route) => pathWithoutLocale.startsWith(route))
-    ) {
-      return NextResponse.redirect(new URL(`/${locale}/dashboard`, request.url));
-    }
-
-    // If a non-tutor tries to access a tutor-only route
-    if (
-      role !== "tutor" &&
-      TUTOR_ONLY_ROUTES.some((route) => pathWithoutLocale.startsWith(route))
-    ) {
-      return NextResponse.redirect(new URL(`/${locale}/home`, request.url));
     }
   }
 
-<<<<<<< HEAD
-=======
-  // Handle root path
->>>>>>> 7ee8bf1e
   if (pathname === "/") {
     return NextResponse.redirect(
       new URL(`/${routing.defaultLocale}/home`, request.url)
     );
   }
 
-<<<<<<< HEAD
   supabaseResponse.cookies.getAll().forEach((cookie: Cookie) => {
     intlResponse.cookies.set(cookie.name, cookie.value, {
       ...cookie,
       path: "/",
     });
   });
-=======
-  // Run next-intl
-  const intlResponse = intlMiddleware(request);
-
-  // Sync Supabase cookies
-  supabaseResponse.cookies
-    .getAll()
-    .forEach((cookie) => intlResponse.cookies.set(cookie.name, cookie.value));
->>>>>>> 7ee8bf1e
 
   return intlResponse;
 }
