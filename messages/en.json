{
  "HomePage": {
    "title": "Hello world!",
    "metadata_title": "Home - Studify",
    "metadata_description": "Your personalized learning dashboard with AI-powered recommendations, progress tracking, and community features",
    "metadata_keywords": "learning,education,AI tutoring,progress tracking,study dashboard",
    "og_title": "Home - Studify",
    "og_description": "Personalized Learning, Powered by AI and Real-time Tutoring"
  },
  "labels": {
    "course_id": "Course ID",
    "invite_code": "Invitation Code"
  },
  "placeholders": {
    "course_id": "Enter course ID",
    "invite_code": "Enter invitation code"
  },
  "helpers": {
    "course_id": "You can find the course ID in the course URL or ask your instructor",
    "invite_code": "Enter the invitation code provided by your instructor"
  },
  "buttons": {
    "cancel": "Cancel",
    "join": "Join Course",
    "joining": "Joining..."
  },
  "AuthSignInPage": {
    "metadata_title": "Sign In",
    "welcome_back": "Welcome back",
    "sign_in_subtitle": "Sign in to your Studify account",
    "sign_in_button": "Sign in",
    "no_account_question": "Don't have an account?",
    "sign_up_link": "Sign up",
    "email_label": "Email address",
    "email_placeholder": "Enter your email",
    "password_label": "Password",
    "password_placeholder": "Enter your password",
    "forgot_password_link": "Forgot password?",
    "passwordRequirements": "Password must be at least 8 characters long and contain at least one uppercase letter, one lowercase letter, one number, and one special character."
  },
  "AuthStudentSignUpPage": {
    "metadata_title": "Sign Up",
    "student_sign_up_title": "Student Sign Up",
    "student_sign_up_subtitle": "Start your learning journey today",
    "create_account_button": "Create account",
    "already_have_account_question": "Already have an account?",
    "sign_in_link": "Sign in",
    "full_name_label": "Full Name",
    "full_name_placeholder": "Enter your full name",
    "email_label": "Email address",
    "email_placeholder": "Enter your email",
    "password_label": "Password",
    "password_placeholder": "Enter your password",
    "confirm_password_label": "Confirm Password",
    "confirm_password_placeholder": "Confirm your password"
  },
  "AuthTutorSignUpPage": {
    "metadata_title": "Tutor Sign Up",
    "tutor_sign_up_title": "Tutor Sign Up",
    "tutor_sign_up_subtitle": "Start your teaching journey today",
    "create_account_button": "Create account",
    "already_have_account_question": "Already have an account?",
    "sign_in_link": "Sign in",
    "full_name_label": "Full Name",
    "full_name_placeholder": "Enter your full name",
    "email_label": "Email address",
    "email_placeholder": "Enter your email",
    "password_label": "Password",
    "password_placeholder": "Enter your password",
    "confirm_password_label": "Confirm Password",
    "confirm_password_placeholder": "Confirm your password"
  },
  "VerifyEmailPage": {
    "metadata_title": "Verify Email",
    "title": "Check your email",
    "description": "We sent a confirmation link to your email. Please confirm your email to continue.",
    "already_confirmed": "Already confirmed?",
    "sign_in_link": "Sign in"
  },
  "OnboardingStudentStep1Page": {
    "welcome_title": "Welcome to Studify!",
    "welcome_description": "Let's get your profile set up. What's your full name?",
    "full_name_label": "Full Name",
    "full_name_placeholder": "Enter your full name"
  },
  "OnboardingStudentStep2Page": {
    "personalize_title": "Personalize Your Experience",
    "learning_goals_description": "What are your main learning goals?",
    "goal_ace_exams": "Ace my exams",
    "goal_new_skill": "Learn a new skill",
    "goal_homework_help": "Get help with homework",
    "goal_curiosity": "Just curious!"
  },
  "OnboardingStudentStep3Page": {
    "all_set_title": "You're All Set!",
    "all_set_description": "Thanks for personalizing your experience. You can now start your learning journey.",
    "preferences_note": "You can change your preferences at any time from your profile settings."
  },
  "OnboardingTutorStep1Page": {
    "welcome_title": "Welcome, Tutor!",
    "welcome_description": "Let's get your profile set up so you can start teaching.",
    "full_name_label": "Full Name",
    "full_name_placeholder": "Enter your full name"
  },
  "OnboardingTutorStep2Page": {
    "expertise_title": "Your Expertise",
    "expertise_description": "Tell us about your teaching experience and qualifications.",
    "qualifications_label": "Qualifications",
    "qualifications_placeholder": "e.g., PhD in Physics, Certified Teacher",
    "experience_label": "Experience",
    "experience_placeholder": "Describe your teaching experience."
  },
  "OnboardingTutorStep3Page": {
    "availability_title": "Set Your Availability",
    "availability_description": "Let students know when you're available to teach.",
    "hourly_rate_label": "Hourly Rate (USD)",
    "hourly_rate_placeholder": "e.g., 50",
    "availability_label": "Availability",
    "weekdays_label": "Weekdays",
    "weekends_label": "Weekends",
    "evenings_label": "Evenings"
  },
  "ClassroomAssignmentPage": {
    "metadata_title": "Assignments - Studify",
    "metadata_description": "View, submit, and track your assignments with due dates and progress tracking",
    "metadata_keywords": "assignments,homework,submissions,due dates,education",
    "og_title": "Assignments - Studify",
    "og_description": "Manage your assignments and track submission progress"
  },
  "ClassroomEnrolledPage": {
    "metadata_title": "Enrolled Courses - Studify",
    "metadata_description": "View and manage your enrolled courses, track progress, and access course materials",
    "metadata_keywords": "enrolled courses,course progress,learning materials,education",
    "og_title": "Enrolled Courses - Studify",
    "og_description": "Manage your enrolled courses and track learning progress"
  },
  "ClassroomLearningPathPage": {
    "metadata_title": "Learning Path - Studify",
    "metadata_description": "Follow your personalized learning path with structured courses and milestones",
    "metadata_keywords": "learning path,curriculum,milestones,personalized learning,education",
    "og_title": "Learning Path - Studify",
    "og_description": "Follow your personalized learning journey with structured milestones"
  },
  "ClassroomMeetingPage": {
    "metadata_title": "Meetings - Studify",
    "metadata_description": "Join live meetings, view scheduled sessions, and access meeting recordings",
    "metadata_keywords": "meetings,live sessions,video calls,recordings,education",
    "og_title": "Meetings - Studify",
    "og_description": "Join live meetings and access educational sessions"
  },
  "ClassroomPage": {
    "metadata_title": "Classroom - Studify",
    "metadata_description": "Access your virtual classroom with live sessions, course materials, and interactive learning tools",
    "metadata_keywords": "classroom,virtual learning,live sessions,course materials,education",
    "og_title": "Classroom - Studify",
    "og_description": "Virtual classroom with live sessions and interactive learning"
  },
  "CoursesPage": {
    "metadata_title": "Courses - Studify",
    "metadata_description": "Explore our comprehensive course catalog with expert instructors and interactive learning materials",
    "metadata_keywords": "courses,education,learning,online courses,curriculum",
    "og_title": "Courses - Studify",
    "og_description": "Comprehensive course catalog with expert instructors"
  },
  "MyPage": {
    "metadata_title": "My - Studify",
    "metadata_description": "Access your personal dashboard with enrolled courses, progress tracking, and account settings",
    "metadata_keywords": "personal dashboard,enrolled courses,progress tracking,account settings,education",
    "og_title": "My - Studify",
    "og_description": "Course management and personal dashboard",
    "page_title": "My Page"
  },
  "OrderPreviewPage": {
    "metadata_title": "Order Preview - Studify",
    "metadata_description": "Preview your order details before proceeding to checkout",
    "metadata_keywords": "order preview",
    "og_title": "Order Preview - Studify",
    "og_description": "checkout and order preview",
    "page_title": "Order Preview",
    "item_label": "Item: ",
    "price_label": "Price: $"
  },
  "RootPage": {
    "metadata_title": "Studify",
    "metadata_description": "Your personalized learning dashboard with AI-powered recommendations, progress tracking, and community features",
    "metadata_keywords": "learning,education,AI tutoring,progress tracking,study dashboard",
    "og_title": "Studify",
    "og_description": "Personalized Learning, Powered by AI and Real-time Tutoring"
  },
  "StudentsPage": {
    "metadata_title": "Students - Studify",
    "metadata_description": "Manage student profiles, track progress, and monitor performance in your educational platform",
    "metadata_keywords": "students,management,education,progress tracking",
    "og_title": "Students Management - Studify",
    "og_description": "Manage student profiles, track progress, and monitor performance"
  },
  "SuccessPage": {
    "metadata_title": "Success - Studify",
    "metadata_description": "Order completed successfully",
    "metadata_keywords": "order success,payment,checkout,education",
    "og_title": "Success - Studify",
    "og_description": "Order completed successfully",
    "payment_successful_heading": "Payment Successful!"
  },
  "TutoringPage": {
    "metadata_title": "Tutoring - Studify",
    "metadata_description": "match with expert tutors for personalized learning sessions",
    "metadata_keywords": "tutoring,personalized learning,expert tutors,education",
    "og_title": "Tutoring - Studify",
    "og_description": "tutor matching and personalized learning",
    "page_title": "Tutoring"
  },
  "CommunityPostCard": {
    "by_prefix": "by ",
    "view_post_button": "View Post"
  },
  "CommunityNewPostForm": {
    "create_post_title": "Create a new post",
    "title_placeholder": "Title",
    "body_placeholder": "What's on your mind?",
    "post_button": "Post"
  },
  "CommunityContent": {
    "community_header_title": "Community",
    "community_feed_title": "Community Feed",
    "error_loading_posts": "Error loading posts. Please try again later."
  },
  "CommunityHighlights": {
    "title": "Learning Community",
    "subtitle": "Connect, share, and learn together",
    "create_post_button": "Create Post",
    "latest_posts_heading": "Latest Posts",
    "recommended_groups_heading": "Recommended Study Groups",
    "members_suffix": "members",
    "join_button": "Join",
    "new_posts_today_suffix": "new posts today",
    "explore_groups_button": "Explore All Groups"
  },
  "RecommendationPanels": {
    "loading_recommendations": "Loading recommendations...",
    "personalized_title": "Personalized for You",
    "powered_by_ai": "Powered by AI",
    "tab_continue": "Continue Learning",
    "tab_mistakes": "Practice from Mistakes",
    "tab_peers": "Popular Among Peers",
    "learning_paths_title": "Learning Paths",
    "label_courses": "Courses:",
    "label_exercises": "Exercises:",
    "label_est_time": "Est. Time:",
    "start_path_button": "Start Path",
    "live_activity_title": "Live Activity",
    "currently_studying_title": "Currently Studying",
    "students_online_now": "Students online now",
    "new_this_week_title": "New This Week",
    "fresh_courses_added": "Fresh courses added",
    "from_your_teacher_title": "From Your Teacher",
    "recommendations_waiting": "Recommendations waiting",
    "community_progress_title": "Community & Progress",
    "recommended_groups_title": "Recommended Study Groups",
    "join_button": "Join",
    "weekly_leaderboard_title": "Weekly Leaderboard",
    "points_suffix": "pts"
  },
  "GamificationSection": {
    "title": "Achievements & Leaderboard",
    "subtitle": "Compete, achieve, and celebrate your progress",
    "daily_checkin_title": "Daily Check-in",
    "daily_checkin_desc_prefix": "Keep your streak alive!",
    "current_streak": "Current streak: {count} days",
    "check_in_today_button": "Check In Today",
    "checked_in_with_xp": "Checked In! +{xp} XP",
    "this_weeks_progress": "This week's progress",
    "weekly_leaderboard_title": "Weekly Leaderboard",
    "points_suffix": "points",
    "badge_collection_title": "Badge Collection",
    "progress_label": "Progress",
    "earned_label": "Earned!",
    "rarity": {
      "Common": "Common",
      "Rare": "Rare",
      "Epic": "Epic",
      "Legendary": "Legendary"
    }
  },
  "HomeContent": {
    "error_title": "Error",
    "error_fetch_user": "Failed to load user data",
    "start_learning_title": "Starting Learning Journey",
    "start_learning_desc": "Redirecting to your personalized learning path...",
    "explore_courses_title": "Exploring Courses",
    "explore_courses_desc": "Opening course catalog...",
    "ai_tutoring_title": "AI Tutoring",
    "ai_tutoring_desc": "Launching AI assistant...",
    "study_plan_title": "Study Plan",
    "study_plan_desc": "Generating personalized study plan...",
    "create_post_title": "Create Post",
    "create_post_desc": "Opening post editor...",
    "join_group_title": "Join Group",
    "join_group_desc": "Joining study group...",
    "progress_report_title": "Progress Report",
    "progress_report_desc": "Opening detailed progress analytics...",
    "daily_checkin_title": "Daily Check-in",
    "daily_checkin_desc": "Streak updated! Keep up the great work!",
    "header_title": "Home",
    "default_user_name": "Student"
  },
  "AIAssistantPreview": {
    "title": "AI Learning Assistant",
    "subtitle": "Your personal AI copilot for learning",
    "feature_upload_title": "Upload & Solve",
    "feature_upload_desc": "Upload a problem → Get instant step-by-step solution",
    "feature_upload_preview": "📸 Take a photo of your math problem and get detailed explanations instantly",
    "feature_mindmap_title": "Mind Map Generator",
    "feature_mindmap_desc": "Generate a sample learning mind map",
    "feature_mindmap_preview": "🧠 Create visual learning maps for any topic to enhance understanding",
    "feature_chat_title": "AI Tutor Chat",
    "feature_chat_desc": "Ask questions and get personalized explanations",
    "feature_chat_preview": "💬 Chat with AI tutor for real-time help and clarifications",
    "drop_image_here": "Drop your problem image here",
    "subjects": {
      "Math": "Math",
      "Physics": "Physics",
      "Chemistry": "Chemistry",
      "Biology": "Biology"
    },
    "ai_tutor_online": "AI Tutor is online",
    "ai_tutor_prompt": "\"How can I help you with your studies today?\"",
    "cta_experience_ai": "Experience AI Tutoring"
  },
  "LearningPath": {
    "title": "Your Customized Learning Journey",
    "subtitle": "Track your progress and unlock achievements",
    "overall_progress_title": "Overall Progress",
    "badge_unlock_hint": "🎉 You're {remaining}% away from unlocking the \"{badge}\" badge!",
    "milestones_title": "Learning Milestones",
    "achievements_title": "Achievements",
    "next_milestone_title": "Next Milestone",
    "next_milestone_desc": "Complete {count} more lessons to unlock \"{badge}\" badge",
    "progress_completed_short": "{done}/{total} completed",
    "cta_generate_study_plan": "Generate My Study Plan"
  },
  "LearningReport": {
    "title": "Smart Learning Report",
    "subtitle": "AI-powered insights into your learning progress",
    "weekly_learning_duration_title": "Weekly Learning Duration",
    "trend_vs_last_week": "+{value}% vs last week",
    "days": {
      "Mon": "Mon",
      "Tue": "Tue",
      "Wed": "Wed",
      "Thu": "Thu",
      "Fri": "Fri",
      "Sat": "Sat",
      "Sun": "Sun"
    },
    "hours_suffix": "h",
    "total_this_week": "Total This Week",
    "daily_average": "Daily Average",
    "subject_mastery_levels_title": "Subject Mastery Levels",
    "top_performer_label": "Top Performer",
    "ai_insight_label": "AI Insight",
    "ai_insight_text": "Your Biology performance is exceptional! Consider helping peers in study groups. Focus on Chemistry concepts to reach the next mastery level.",
    "lessons_completed": "Lessons Completed",
    "streak_days": "Streak Days",
    "accuracy_rate": "Accuracy Rate",
    "points_earned": "Points Earned",
    "cta_view_complete_progress": "View My Complete Progress"
  },
  "Sidebar": {
    "section_home": "Home",
    "home_label": "Home",
    "notifications_label": "Notifications",
    "messages_label": "Messages",
    "calendar_label": "Calendar",
    "section_dashboard": "Dashboard",
    "dashboard_label": "Dashboard",
    "classroom_label": "Classroom",
    "enrolled_label": "Enrolled",
    "assignment_label": "Assignment",
    "meeting_label": "Meeting",
    "learning_path_label": "Learning Path",
    "community_label": "Community",
    "courses_label": "Courses",
    "my_courses_label": "My Courses",
    "documents_label": "Documents",
    "settings_label": "Settings",
    "logout_button": "Logout"
  },
  "PricingContent": {
    "monthly": "Monthly",
    "yearly": "Yearly",
    "one_time": "One-Time"
  },
  "PricingCard": {
    "custom_price": "Custom",
    "per_month_suffix": "/month",
    "current_plan": "Current Plan",
    "select_plan": "Select Plan"
  },
  "PaidContentCard": {
    "title": "Subscription based, unlimited cat photos",
    "description": "Create unlimited cat photos.",
    "generating": "Generating...",
    "generate_button": "Generate Cat Photo",
    "img_alt": "meme"
  },
  "HeroSection": {
    "main_title_line1": "Personalized Learning,",
    "main_title_line2": "Powered by AI and Real-time Tutoring",
    "subtitle_line1": "Transform your learning journey with AI-powered recommendations,",
    "subtitle_line2": "live tutoring sessions, and personalized study paths tailored just for you.",
    "primary_cta": "Start Learning Now",
    "secondary_cta": "Explore Courses",
    "feature_recommendations": "AI-Powered Recommendations",
    "feature_live_tutoring": "Live Tutoring Sessions",
    "feature_interactive": "Interactive Learning"
  },
  "Header": {
    "default_title": "Classroom",
    "default_user_name": "Student"
  },
  "ClassroomContent": {
    "error_title": "Error",
    "error_fetch_user": "Failed to load user data",
    "default_user_name": "Student",
    "loading": "Loading...",
    "welcome": "Welcome to your Classroom, {name}!",
    "subtitle": "Explore courses, track progress, and enhance your learning experience"
  },
  "AssignmentContent": {
    "error_title": "Error",
    "error_fetch_user": "Failed to load user data",
    "header_title": "Assignments",
    "default_user_name": "Student",
    "page_title": "My Assignments",
    "page_subtitle": "Track deadlines, submit work, and review feedback",
    "stats": {
      "total_assignments": "Total Assignments"
    },
    "tabs": {
      "pending": "Pending",
      "submitted": "Submitted",
      "all": "All"
    },
    "status": {
      "pending": "Pending",
      "submitted": "Submitted",
      "overdue": "Overdue",
      "unknown": "Unknown"
    },
    "labels": {
      "due_at": "Due: {date} at {time}",
      "points": "Points:",
      "grade": "Grade:",
      "submitted_on": "Submitted on:"
    },
    "buttons": {
      "submit_assignment": "Submit Assignment",
      "view_details": "View Details",
      "view_submission": "View Submission",
      "feedback": "Feedback"
    }
  },
  "EnrolledContent": {
    "error_title": "Error",
    "error_fetch_courses": "Failed to load your courses. Please try again later.",
    "header_title": "Enrolled Courses",
    "default_user_name": "Student",
    "page_title": "My Classroom",
    "page_subtitle": "Continue your learning journey and track your progress",
    "actions": {
      "join_course": "Join Course"
    },
    "tabs": {
      "enrolled": "Enrolled Courses",
      "recommended": "Recommended"
    },
    "search_placeholder": "Search courses by title or instructor...",
    "empty": {
      "title": "No Enrolled Courses",
      "desc": "You haven't enrolled in any courses yet. Join a course to start learning or check out our recommendations.",
      "browse_recommended": "Browse Recommended Courses"
    },
    "labels": {
      "progress": "Progress",
      "lessons_count": "{completed}/{total} lessons",
      "last_accessed": "Last accessed: {date}",
      "next_lesson": "Next Lesson:",
      "due": "Due: {date}"
    },
    "buttons": {
      "continue_learning": "Continue Learning",
      "view_details": "View Details"
    },
    "recommended": {
      "because": "Recommended because:"
    },
    "status": {
      "on_track": "On Track",
      "near_completion": "Near Completion",
      "behind": "Behind Schedule",
      "unknown": "Unknown"
    }
  },
  "MeetingContent": {
    "error_title": "Error",
    "error_fetch_user": "Failed to load user data",
    "header_title": "Meetings",
    "default_user_name": "Student",
    "page_title": "My Meetings",
    "page_subtitle": "Join live sessions and access recorded meetings",
    "stats": {
      "total_meetings": "Total Meetings",
      "upcoming": "Upcoming",
      "live_now": "Live Now",
      "completed": "Completed"
    },
    "tabs": {
      "upcoming": "Upcoming",
      "live": "Live",
      "completed": "Completed",
      "all": "All"
    },
    "labels": {
      "live_badge": "LIVE",
      "participants": "{current}/{max} participants",
      "type": "Type:",
      "instructor": "Instructor:"
    },
    "buttons": {
      "join_live": "Join Live Meeting",
      "join": "Join Meeting",
      "add_to_calendar": "Add to Calendar",
      "watch_recording": "Watch Recording",
      "download": "Download"
    },
    "status": {
      "upcoming": "Upcoming",
      "live_now": "Live Now",
      "completed": "Completed",
      "unknown": "Unknown"
    },
    "toasts": {
      "join": {
        "title": "Join Meeting",
        "desc": "Joining meeting {id}..."
      }
    }
  },
  "JoinCourseDialog": {
    "title": "Join a Course",
    "description": "Enter a course ID or invitation code to join a course",
    "tabs": {
      "course_id": "Course ID",
      "invite_code": "Invite Code"
    },
<<<<<<< HEAD
    "labels": {
      "course_id": "Course ID",
      "invite_code": "Invitation Code"
=======
    "JoinCourseDialog": {
      "title": "Join a Course",
      "description": "Enter a course ID or invitation code to join a course",
      "tabs": {
        "course_id": "Course ID",
        "invite_code": "Invite Code"
      },
      "labels": {
        "course_id": "Course ID",
        "invite_code": "Invitation Code"
      },
      "placeholders": {
        "course_id": "Enter course ID",
        "invite_code": "Enter invitation code"
      },
      "helpers": {
        "course_id": "You can find the course ID in the course URL or ask your instructor",
        "invite_code": "Enter the invitation code provided by your instructor"
      },
      "buttons": {
        "cancel": "Cancel",
        "join": "Join Course",
        "joining": "Joining..."
      }
    },
    "AuthSignInPage": {
      "metadata_title": "Sign In",
      "welcome_back": "Welcome back",
      "sign_in_subtitle": "Sign in to your Studify account",
      "sign_in_button": "Sign in",
      "no_account_question": "Don't have an account?",
      "sign_up_link": "Sign up",
      "email_label": "Email address",
      "email_placeholder": "Enter your email",
      "password_label": "Password",
      "password_placeholder": "Enter your password"
    },
    "AuthStudentSignUpPage": {
      "metadata_title": "Sign Up",
      "student_sign_up_title": "Student Sign Up",
      "student_sign_up_subtitle": "Start your learning journey today",
      "create_account_button": "Create account",
      "already_have_account_question": "Already have an account?",
      "sign_in_link": "Sign in",
      "full_name_label": "Full Name",
      "full_name_placeholder": "Enter your full name",
      "email_label": "Email address",
      "email_placeholder": "Enter your email",
      "password_label": "Password",
      "password_placeholder": "Enter your password",
      "confirm_password_label": "Confirm Password",
      "confirm_password_placeholder": "Confirm your password"
    },
    "AuthTutorSignUpPage": {
      "metadata_title": "Tutor Sign Up",
      "tutor_sign_up_title": "Tutor Sign Up",
      "tutor_sign_up_subtitle": "Start your teaching journey today",
      "create_account_button": "Create account",
      "already_have_account_question": "Already have an account?",
      "sign_in_link": "Sign in",
      "full_name_label": "Full Name",
      "full_name_placeholder": "Enter your full name",
      "email_label": "Email address",
      "email_placeholder": "Enter your email",
      "password_label": "Password",
      "password_placeholder": "Enter your password",
      "confirm_password_label": "Confirm Password",
      "confirm_password_placeholder": "Confirm your password"
    },
    "VerifyEmailPage": {
      "metadata_title": "Verify Email",
      "title": "Check your email",
      "description": "We sent a confirmation link to your email. Please confirm your email to continue.",
      "already_confirmed": "Already confirmed?",
      "sign_in_link": "Sign in"
    },
    "OnboardingStudentStep1Page": {
      "welcome_title": "Welcome to Studify!",
      "welcome_description": "Let's get your profile set up. What's your full name?",
      "full_name_label": "Full Name",
      "full_name_placeholder": "Enter your full name"
    },
    "OnboardingStudentStep2Page": {
      "personalize_title": "Personalize Your Experience",
      "learning_goals_description": "What are your main learning goals?",
      "goal_ace_exams": "Ace my exams",
      "goal_new_skill": "Learn a new skill",
      "goal_homework_help": "Get help with homework",
      "goal_curiosity": "Just curious!"
    },
    "OnboardingStudentStep3Page": {
      "all_set_title": "You're All Set!",
      "all_set_description": "Thanks for personalizing your experience. You can now start your learning journey.",
      "preferences_note": "You can change your preferences at any time from your profile settings."
    },
    "OnboardingTutorStep1Page": {
      "welcome_title": "Welcome, Tutor!",
      "welcome_description": "Let's get your profile set up so you can start teaching.",
      "full_name_label": "Full Name",
      "full_name_placeholder": "Enter your full name"
    },
    "OnboardingTutorStep2Page": {
      "expertise_title": "Your Expertise",
      "expertise_description": "Tell us about your teaching experience and qualifications.",
      "qualifications_label": "Qualifications",
      "qualifications_placeholder": "e.g., PhD in Physics, Certified Teacher",
      "experience_label": "Experience",
      "experience_placeholder": "Describe your teaching experience."
    },
    "OnboardingTutorStep3Page": {
      "availability_title": "Set Your Availability",
      "availability_description": "Let students know when you're available to teach.",
      "hourly_rate_label": "Hourly Rate (USD)",
      "hourly_rate_placeholder": "e.g., 50",
      "availability_label": "Availability",
      "weekdays_label": "Weekdays",
      "weekends_label": "Weekends",
      "evenings_label": "Evenings"
    },
    "ClassroomAssignmentPage": {
      "metadata_title": "Assignments - Studify",
      "metadata_description": "View, submit, and track your assignments with due dates and progress tracking",
      "metadata_keywords": "assignments,homework,submissions,due dates,education",
      "og_title": "Assignments - Studify",
      "og_description": "Manage your assignments and track submission progress"
    },
    "ClassroomEnrolledPage": {
      "metadata_title": "Enrolled Courses - Studify",
      "metadata_description": "View and manage your enrolled courses, track progress, and access course materials",
      "metadata_keywords": "enrolled courses,course progress,learning materials,education",
      "og_title": "Enrolled Courses - Studify",
      "og_description": "Manage your enrolled courses and track learning progress"
    },
    "ClassroomLearningPathPage": {
      "metadata_title": "Learning Path - Studify",
      "metadata_description": "Follow your personalized learning path with structured courses and milestones",
      "metadata_keywords": "learning path,curriculum,milestones,personalized learning,education",
      "og_title": "Learning Path - Studify",
      "og_description": "Follow your personalized learning journey with structured milestones"
    },
    "ClassroomMeetingPage": {
      "metadata_title": "Meetings - Studify",
      "metadata_description": "Join live meetings, view scheduled sessions, and access meeting recordings",
      "metadata_keywords": "meetings,live sessions,video calls,recordings,education",
      "og_title": "Meetings - Studify",
      "og_description": "Join live meetings and access educational sessions"
    },
    "ClassroomPage": {
      "metadata_title": "Classroom - Studify",
      "metadata_description": "Access your virtual classroom with live sessions, course materials, and interactive learning tools",
      "metadata_keywords": "classroom,virtual learning,live sessions,course materials,education",
      "og_title": "Classroom - Studify",
      "og_description": "Virtual classroom with live sessions and interactive learning"
    },
    "CoursesPage": {
      "metadata_title": "Courses - Studify",
      "metadata_description": "Explore our comprehensive course catalog with expert instructors and interactive learning materials",
      "metadata_keywords": "courses,education,learning,online courses,curriculum",
      "og_title": "Courses - Studify",
      "og_description": "Comprehensive course catalog with expert instructors"
    },
    "MyPage": {
      "metadata_title": "My - Studify",
      "metadata_description": "Access your personal dashboard with enrolled courses, progress tracking, and account settings",
      "metadata_keywords": "personal dashboard,enrolled courses,progress tracking,account settings,education",
      "og_title": "My - Studify",
      "og_description": "Course management and personal dashboard",
      "page_title": "My Page"
    },
    "OrderPreviewPage": {
      "metadata_title": "Order Preview - Studify",
      "metadata_description": "Preview your order details before proceeding to checkout",
      "metadata_keywords": "order preview",
      "og_title": "Order Preview - Studify",
      "og_description": "checkout and order preview",
      "page_title": "Order Preview",
      "item_label": "Item: ",
      "price_label": "Price: $"
    },
    "RootPage": {
      "metadata_title": "Studify",
      "metadata_description": "Your personalized learning dashboard with AI-powered recommendations, progress tracking, and community features",
      "metadata_keywords": "learning,education,AI tutoring,progress tracking,study dashboard",
      "og_title": "Studify",
      "og_description": "Personalized Learning, Powered by AI and Real-time Tutoring"
    },
    "StudentsPage": {
      "metadata_title": "Students - Studify",
      "metadata_description": "Manage student profiles, track progress, and monitor performance in your educational platform",
      "metadata_keywords": "students,management,education,progress tracking",
      "og_title": "Students Management - Studify",
      "og_description": "Manage student profiles, track progress, and monitor performance"
    },
    "SuccessPage": {
      "metadata_title": "Success - Studify",
      "metadata_description": "Order completed successfully",
      "metadata_keywords": "order success,payment,checkout,education",
      "og_title": "Success - Studify",
      "og_description": "Order completed successfully",
      "payment_successful_heading": "Payment Successful!"
    },
    "TutoringPage": {
      "metadata_title": "Tutoring - Studify",
      "metadata_description": "match with expert tutors for personalized learning sessions",
      "metadata_keywords": "tutoring,personalized learning,expert tutors,education",
      "og_title": "Tutoring - Studify",
      "og_description": "tutor matching and personalized learning",
      "page_title": "Tutoring"
    },
    "CommunityPostCard": {
      "by_prefix": "by ",
      "view_post_button": "View Post"
    },
    "CommunityNewPostForm": {
      "create_post_title": "Create a new post",
      "title_placeholder": "Title",
      "body_placeholder": "What's on your mind?",
      "post_button": "Post"
    },
    "CommunityContent": {
      "community_header_title": "Community",
      "community_feed_title": "Community Feed",
      "error_loading_posts": "Error loading posts. Please try again later."
    },
    "CommunityHighlights": {
      "title": "Learning Community",
      "subtitle": "Connect, share, and learn together",
      "create_post_button": "Create Post",
      "latest_posts_heading": "Latest Posts",
      "recommended_groups_heading": "Recommended Study Groups",
      "members_suffix": "members",
      "join_button": "Join",
      "new_posts_today_suffix": "new posts today",
      "explore_groups_button": "Explore All Groups"
    },
    "RecommendationPanels": {
      "loading_recommendations": "Loading recommendations...",
      "personalized_title": "Personalized for You",
      "powered_by_ai": "Powered by AI",
      "tab_continue": "Continue Learning",
      "tab_mistakes": "Practice from Mistakes",
      "tab_peers": "Popular Among Peers",
      "learning_paths_title": "Learning Paths",
      "label_courses": "Courses:",
      "label_exercises": "Exercises:",
      "label_est_time": "Est. Time:",
      "start_path_button": "Start Path",
      "live_activity_title": "Live Activity",
      "currently_studying_title": "Currently Studying",
      "students_online_now": "Students online now",
      "new_this_week_title": "New This Week",
      "fresh_courses_added": "Fresh courses added",
      "from_your_teacher_title": "From Your Teacher",
      "recommendations_waiting": "Recommendations waiting",
      "community_progress_title": "Community & Progress",
      "recommended_groups_title": "Recommended Study Groups",
      "join_button": "Join",
      "weekly_leaderboard_title": "Weekly Leaderboard",
      "points_suffix": "pts"
    },
    "GamificationSection": {
      "title": "Achievements & Leaderboard",
      "subtitle": "Compete, achieve, and celebrate your progress",
      "daily_checkin_title": "Daily Check-in",
      "daily_checkin_desc_prefix": "Keep your streak alive!",
      "current_streak": "Current streak: {count} days",
      "check_in_today_button": "Check In Today",
      "checked_in_with_xp": "Checked In! +{xp} XP",
      "this_weeks_progress": "This week's progress",
      "weekly_leaderboard_title": "Weekly Leaderboard",
      "points_suffix": "points",
      "badge_collection_title": "Badge Collection",
      "progress_label": "Progress",
      "earned_label": "Earned!",
      "rarity": {
        "Common": "Common",
        "Rare": "Rare",
        "Epic": "Epic",
        "Legendary": "Legendary"
      }
    },
    "HomeContent": {
      "error_title": "Error",
      "error_fetch_user": "Failed to load user data",
      "start_learning_title": "Starting Learning Journey",
      "start_learning_desc": "Redirecting to your personalized learning path...",
      "explore_courses_title": "Exploring Courses",
      "explore_courses_desc": "Opening course catalog...",
      "ai_tutoring_title": "AI Tutoring",
      "ai_tutoring_desc": "Launching AI assistant...",
      "study_plan_title": "Study Plan",
      "study_plan_desc": "Generating personalized study plan...",
      "create_post_title": "Create Post",
      "create_post_desc": "Opening post editor...",
      "join_group_title": "Join Group",
      "join_group_desc": "Joining study group...",
      "progress_report_title": "Progress Report",
      "progress_report_desc": "Opening detailed progress analytics...",
      "daily_checkin_title": "Daily Check-in",
      "daily_checkin_desc": "Streak updated! Keep up the great work!",
      "header_title": "Home",
      "default_user_name": "Student"
    },
    "AIAssistantPreview": {
      "title": "AI Learning Assistant",
      "subtitle": "Your personal AI copilot for learning",
      "feature_upload_title": "Upload & Solve",
      "feature_upload_desc": "Upload a problem → Get instant step-by-step solution",
      "feature_upload_preview": "📸 Take a photo of your math problem and get detailed explanations instantly",
      "feature_mindmap_title": "Mind Map Generator",
      "feature_mindmap_desc": "Generate a sample learning mind map",
      "feature_mindmap_preview": "🧠 Create visual learning maps for any topic to enhance understanding",
      "feature_chat_title": "AI Tutor Chat",
      "feature_chat_desc": "Ask questions and get personalized explanations",
      "feature_chat_preview": "💬 Chat with AI tutor for real-time help and clarifications",
      "drop_image_here": "Drop your problem image here",
      "subjects": {
        "Math": "Math",
        "Physics": "Physics",
        "Chemistry": "Chemistry",
        "Biology": "Biology"
      },
      "ai_tutor_online": "AI Tutor is online",
      "ai_tutor_prompt": "\"How can I help you with your studies today?\"",
      "cta_experience_ai": "Experience AI Tutoring"
    },
    "LearningPath": {
      "title": "Your Customized Learning Journey",
      "subtitle": "Track your progress and unlock achievements",
      "overall_progress_title": "Overall Progress",
      "badge_unlock_hint": "🎉 You're {remaining}% away from unlocking the \"{badge}\" badge!",
      "milestones_title": "Learning Milestones",
      "achievements_title": "Achievements",
      "next_milestone_title": "Next Milestone",
      "next_milestone_desc": "Complete {count} more lessons to unlock \"{badge}\" badge",
      "progress_completed_short": "{done}/{total} completed",
      "cta_generate_study_plan": "Generate My Study Plan"
    },
    "LearningReport": {
      "title": "Smart Learning Report",
      "subtitle": "AI-powered insights into your learning progress",
      "weekly_learning_duration_title": "Weekly Learning Duration",
      "trend_vs_last_week": "+{value}% vs last week",
      "days": {
        "Mon": "Mon",
        "Tue": "Tue",
        "Wed": "Wed",
        "Thu": "Thu",
        "Fri": "Fri",
        "Sat": "Sat",
        "Sun": "Sun"
      },
      "hours_suffix": "h",
      "total_this_week": "Total This Week",
      "daily_average": "Daily Average",
      "subject_mastery_levels_title": "Subject Mastery Levels",
      "top_performer_label": "Top Performer",
      "ai_insight_label": "AI Insight",
      "ai_insight_text": "Your Biology performance is exceptional! Consider helping peers in study groups. Focus on Chemistry concepts to reach the next mastery level.",
      "lessons_completed": "Lessons Completed",
      "streak_days": "Streak Days",
      "accuracy_rate": "Accuracy Rate",
      "points_earned": "Points Earned",
      "cta_view_complete_progress": "View My Complete Progress"
    },
    "Sidebar": {
      "section_home": "Home",
      "home_label": "Home",
      "notifications_label": "Notifications",
      "messages_label": "Messages",
      "calendar_label": "Calendar",
      "section_dashboard": "Dashboard",
      "dashboard_label": "Dashboard",
      "classroom_label": "Classroom",
      "enrolled_label": "Enrolled",
      "assignment_label": "Assignment",
      "meeting_label": "Meeting",
      "learning_path_label": "Learning Path",
      "community_label": "Community",
      "courses_label": "Courses",
      "my_courses_label": "My Courses",
      "documents_label": "Documents",
      "settings_label": "Settings",
      "logout_button": "Logout"
    },
    "PricingContent": {
      "monthly": "Monthly",
      "yearly": "Yearly",
      "one_time": "One-Time"
    },
    "PricingCard": {
      "custom_price": "Custom",
      "per_month_suffix": "/month",
      "current_plan": "Current Plan",
      "select_plan": "Select Plan"
    },
    "PaidContentCard": {
      "title": "Subscription based, unlimited cat photos",
      "description": "Create unlimited cat photos.",
      "generating": "Generating...",
      "generate_button": "Generate Cat Photo",
      "img_alt": "meme"
    },
    "HeroSection": {
      "main_title_line1": "Personalized Learning,",
      "main_title_line2": "Powered by AI and Real-time Tutoring",
      "subtitle_line1": "Transform your learning journey with AI-powered recommendations,",
      "subtitle_line2": "live tutoring sessions, and personalized study paths tailored just for you.",
      "primary_cta": "Start Learning Now",
      "secondary_cta": "Explore Courses",
      "feature_recommendations": "AI-Powered Recommendations",
      "feature_live_tutoring": "Live Tutoring Sessions",
      "feature_interactive": "Interactive Learning"
    },
    "Header": {
      "default_title": "Classroom",
      "default_user_name": "Student"
    },
    "UserProfile": {
      "profile": "Profile",
      "settings": "Settings",
      "switch_account": "Switch Account",
      "sign_out": "Sign Out",
      "signing_out": "Signing out..."
    },
    "ClassroomContent": {
      "error_title": "Error",
      "error_fetch_user": "Failed to load user data",
      "default_user_name": "Student",
      "loading": "Loading...",
      "welcome": "Welcome to your Classroom, {name}!",
      "subtitle": "Explore courses, track progress, and enhance your learning experience"
    },
    "AssignmentContent": {
      "error_title": "Error",
      "error_fetch_user": "Failed to load user data",
      "header_title": "Assignments",
      "default_user_name": "Student",
      "page_title": "My Assignments",
      "page_subtitle": "Track deadlines, submit work, and review feedback",
      "stats": {
        "total_assignments": "Total Assignments"
      },
      "tabs": {
        "pending": "Pending",
        "submitted": "Submitted",
        "all": "All"
      },
      "status": {
        "pending": "Pending",
        "submitted": "Submitted",
        "overdue": "Overdue",
        "unknown": "Unknown"
      },
      "labels": {
        "due_at": "Due: {date} at {time}",
        "points": "Points:",
        "grade": "Grade:",
        "submitted_on": "Submitted on:"
      },
      "buttons": {
        "submit_assignment": "Submit Assignment",
        "view_details": "View Details",
        "view_submission": "View Submission",
        "feedback": "Feedback"
      }
    },
    "EnrolledContent": {
      "error_title": "Error",
      "error_fetch_courses": "Failed to load your courses. Please try again later.",
      "header_title": "Enrolled Courses",
      "default_user_name": "Student",
      "page_title": "My Classroom",
      "page_subtitle": "Continue your learning journey and track your progress",
      "actions": {
        "join_course": "Join Course"
      },
      "tabs": {
        "enrolled": "Enrolled Courses",
        "recommended": "Recommended"
      },
      "search_placeholder": "Search courses by title or instructor...",
      "empty": {
        "title": "No Enrolled Courses",
        "desc": "You haven't enrolled in any courses yet. Join a course to start learning or check out our recommendations.",
        "browse_recommended": "Browse Recommended Courses"
      },
      "labels": {
        "progress": "Progress",
        "lessons_count": "{completed}/{total} lessons",
        "last_accessed": "Last accessed: {date}",
        "next_lesson": "Next Lesson:",
        "due": "Due: {date}"
      },
      "buttons": {
        "continue_learning": "Continue Learning",
        "view_details": "View Details"
      },
      "recommended": {
        "because": "Recommended because:"
      },
      "status": {
        "on_track": "On Track",
        "near_completion": "Near Completion",
        "behind": "Behind Schedule",
        "unknown": "Unknown"
      }
    },
    "MeetingContent": {
      "error_title": "Error",
      "error_fetch_user": "Failed to load user data",
      "header_title": "Meetings",
      "default_user_name": "Student",
      "page_title": "My Meetings",
      "page_subtitle": "Join live sessions and access recorded meetings",
      "stats": {
        "total_meetings": "Total Meetings",
        "upcoming": "Upcoming",
        "live_now": "Live Now",
        "completed": "Completed"
      },
      "tabs": {
        "upcoming": "Upcoming",
        "live": "Live",
        "completed": "Completed",
        "all": "All"
      },
      "labels": {
        "live_badge": "LIVE",
        "participants": "{current}/{max} participants",
        "type": "Type:",
        "instructor": "Instructor:"
      },
      "buttons": {
        "join_live": "Join Live Meeting",
        "join": "Join Meeting",
        "add_to_calendar": "Add to Calendar",
        "watch_recording": "Watch Recording",
        "download": "Download"
      },
      "status": {
        "upcoming": "Upcoming",
        "live_now": "Live Now",
        "completed": "Completed",
        "unknown": "Unknown"
      },
      "toasts": {
        "join": {
          "title": "Join Meeting",
          "desc": "Joining meeting {id}..."
        },
        "watch": {
          "title": "Watch Recording",
          "desc": "Opening recording for meeting {id}..."
        }
      }
    },
    "LearningPathContent": {
      "error_title": "Error",
      "error_fetch_user": "Failed to load user data",
      "header_title": "Learning Path",
      "default_user_name": "Student",
      "stats": {
        "overall_progress": "Overall Progress",
        "completed_milestones": "Completed Milestones",
        "estimated_duration": "Estimated Duration",
        "difficulty_level": "Difficulty Level"
      },
      "labels": {
        "learning_path_progress": "Learning Path Progress",
        "progress": "Progress",
        "courses": "Courses:",
        "skills_to_learn": "Skills to Learn:"
      },
      "status": {
        "completed": "Completed",
        "in_progress": "In Progress",
        "locked": "Locked",
        "unknown": "Unknown"
      },
      "buttons": {
        "completed": "Completed",
        "review": "Review",
        "continue_learning": "Continue Learning",
        "view_progress": "View Progress",
        "locked": "Locked",
        "preview": "Preview"
      },
      "toasts": {
        "start_milestone_title": "Start Milestone",
        "start_milestone_desc": "Starting milestone {id}..."
      }
    },
    "TutorAiAssistantPage": {
      "metadata_title": "AI Assistant | Tutor | Studify",
      "metadata_description": "Get instant help with your studies using our AI-powered learning assistant.",
      "metadata_keywords": "AI assistant, study help, homework help, education",
      "og_title": "AI Assistant | Tutor | Studify",
      "og_description": "Get instant help with your studies using our AI-powered learning assistant.",
      "page_title": "AI Learning Assistant"
    },
    "TutorCalendarPage": {
      "metadata_title": "Calendar | Tutor | Studify",
      "metadata_description": "Organize your classes, assignments, and events with Studify's smart academic calendar.",
      "metadata_keywords": "calendar, study planner, academic schedule, student organizer",
      "og_title": "Calendar | Tutor | Studify",
      "og_description": "Stay on top of your studies with Studify's integrated academic calendar.",
      "page_title": "Study Calendar"
    },
    "TutorInsightsPage": {
      "metadata_title": "Insights | Tutor | Studify",
      "metadata_description": "Track your academic performance and gain insights into your learning progress with Studify's analytics tools.",
      "metadata_keywords": "insights, analytics, study progress, student performance, learning stats",
      "og_title": "Insights & Analytics | Tutor | Studify",
      "og_description": "Understand your learning habits and boost your performance using Studify's analytics tools.",
      "page_title": "Insights & Analytics"
    },
    "TutorMessagesPage": {
      "metadata_title": "Messages | Tutor | Studify",
      "metadata_description": "Communicate with your classmates, teachers, and study groups through Studify's messaging system.",
      "metadata_keywords": "messages, chat, student communication, group chat, direct messaging",
      "og_title": "Messages | Tutor | Studify",
      "og_description": "Stay connected with your classmates and teachers using Studify's instant messaging feature.",
      "page_title": "Messages"
    },
    "TutorNotificationsPage": {
      "metadata_title": "Notifications | Tutor | Studify",
      "metadata_description": "Get real-time updates on assignments, class changes, announcements, and upcoming deadlines.",
      "metadata_keywords": "notifications, updates, alerts, student reminders, academic updates",
      "og_title": "Notifications | Tutor | Studify",
      "og_description": "Stay informed with real-time notifications about your classes, assignments, and exams.",
      "page_title": "Notifications"
    },
    "TutorSettingsPage": {
      "metadata_title": "Settings | Tutor | Studify",
      "metadata_description": "Manage your profile, privacy settings, and learning preferences on Studify.",
      "metadata_keywords": "settings, preferences, profile management, account privacy",
      "og_title": "Settings | Tutor | Studify",
      "og_description": "Customize your Studify experience by managing your account settings and preferences.",
      "page_title": "Settings"
    },
    "TutorStudentPage": {
      "metadata_title": "Student Management | Tutor | Studify",
      "metadata_description": "Access your personalized student dashboard to manage courses, assignments, and progress tracking.",
      "metadata_keywords": "student dashboard, academic management, study progress, courses",
      "og_title": "Student Dashboard | Tutor | Studify",
      "og_description": "Stay organized and improve your learning with Studify's all-in-one student dashboard.",
      "page_title": "Student Dashboard"
    },
    "TutorTeachingPage": {
      "metadata_title": "Teaching Management | Tutor | Studify",
      "metadata_description": "Manage classes, students, and lesson plans effortlessly with Studify's teaching tools.",
      "metadata_keywords": "teaching dashboard, educator tools, class management, lesson planning",
      "og_title": "Teaching Dashboard | Tutor | Studify",
      "og_description": "Simplify teaching and classroom management with Studify's intuitive tools for educators.",
      "page_title": "Teaching Dashboard"
    },
    "TutorAssignmentsExamsPage": {
      "metadata_title": "Assignments & Exams | Tutor | Studify",
      "metadata_description": "Track assignments, exams, deadlines, and submissions in one place with Studify.",
      "metadata_keywords": "assignments, exams, study tracker, deadlines, submissions",
      "og_title": "Assignments & Exams | Tutor | Studify",
      "og_description": "Stay on top of your assignments and exams with Studify's easy-to-use academic tools.",
      "page_title": "Assignments & Exams"
    },
    "TutorCourseContentPage": {
      "metadata_title": "Course Content | Tutor | Studify",
      "metadata_description": "Access study materials, lecture notes, and resources all in one place with Studify.",
      "metadata_keywords": "course content, study materials, lecture notes, learning resources",
      "og_title": "Course Content | Tutor | Studify",
      "og_description": "Learn smarter with Studify by accessing all your study materials and course content in one place.",
      "page_title": "Course Content"
>>>>>>> e3732636
    },
    "placeholders": {
      "course_id": "Enter course ID",
      "invite_code": "Enter invitation code"
    },
    "helpers": {
      "course_id": "You can find the course ID in the course URL or ask your instructor",
      "invite_code": "Enter the invitation code provided by your instructor"
    },
    "buttons": {
      "cancel": "Cancel",
      "join": "Join Course",
      "joining": "Joining..."
    }
  },
  "UserProfile": {
    "profile": "Profile",
    "settings": "Settings",
    "switch_account": "Switch Account",
    "sign_out": "Sign Out",
    "signing_out": "Signing out..."
  },
  "LearningPathContent": {
    "error_title": "Error",
    "error_fetch_user": "Failed to load user data",
    "header_title": "Learning Path",
    "default_user_name": "Student",
    "stats": {
      "overall_progress": "Overall Progress",
      "completed_milestones": "Completed Milestones",
      "estimated_duration": "Estimated Duration",
      "difficulty_level": "Difficulty Level"
    },
    "labels": {
      "learning_path_progress": "Learning Path Progress",
      "progress": "Progress",
      "courses": "Courses:",
      "skills_to_learn": "Skills to Learn:"
    },
    "status": {
      "completed": "Completed",
      "in_progress": "In Progress",
      "locked": "Locked",
      "unknown": "Unknown"
    },
    "buttons": {
      "completed": "Completed",
      "review": "Review",
      "continue_learning": "Continue Learning",
      "view_progress": "View Progress",
      "locked": "Locked",
      "preview": "Preview"
    },
<<<<<<< HEAD
    "toasts": {
      "start_milestone_title": "Start Milestone",
      "start_milestone_desc": "Starting milestone {id}..."
=======
    "TutorDashboardPage": {
      "metadata_title": "Dashboard | Tutor | Studify",
      "metadata_description": "Get an overview of your teaching activities, student progress, and course management with Studify's tutor dashboard.",
      "metadata_keywords": "dashboard, tutor, teaching overview, student progress, course management",
      "og_title": "Dashboard | Tutor | Studify",
      "og_description": "Get an overview of your teaching activities, student progress, and course management with Studify's tutor dashboard.",
      "page_title": "Dashboard"
    },
    "ClassroomDetailPage": {
      "metadata_title": "Classroom Details",
      "metadata_description": "Explore the classroom details, posts, and resources.",
      "metadata_keywords": "classroom,education,learning,resources,posts",
      "og_title": "Classroom Details - Studify",
      "og_description": "Discover classroom posts, resources, and more on Studify.",
      "loading": "Loading...",
      "default_user_name": "Student",
      "tabs": {
        "posts": "Posts",
        "chat": "Chat",
        "assignments": "Assignments",
        "members": "Members",
        "docs": "Docs"
      }
>>>>>>> e3732636
    }
  },
  "TutorAiAssistantPage": {
    "metadata_title": "AI Assistant | Tutor | Studify",
    "metadata_description": "Get instant help with your studies using our AI-powered learning assistant.",
    "metadata_keywords": "AI assistant, study help, homework help, education",
    "og_title": "AI Assistant | Tutor | Studify",
    "og_description": "Get instant help with your studies using our AI-powered learning assistant.",
    "page_title": "AI Learning Assistant"
  },
  "TutorCalendarPage": {
    "metadata_title": "Calendar | Tutor | Studify",
    "metadata_description": "Organize your classes, assignments, and events with Studify's smart academic calendar.",
    "metadata_keywords": "calendar, study planner, academic schedule, student organizer",
    "og_title": "Calendar | Tutor | Studify",
    "og_description": "Stay on top of your studies with Studify's integrated academic calendar.",
    "page_title": "Study Calendar"
  },
  "TutorInsightsPage": {
    "metadata_title": "Insights | Tutor | Studify",
    "metadata_description": "Track your academic performance and gain insights into your learning progress with Studify's analytics tools.",
    "metadata_keywords": "insights, analytics, study progress, student performance, learning stats",
    "og_title": "Insights & Analytics | Tutor | Studify",
    "og_description": "Understand your learning habits and boost your performance using Studify's analytics tools.",
    "page_title": "Insights & Analytics"
  },
  "TutorMessagesPage": {
    "metadata_title": "Messages | Tutor | Studify",
    "metadata_description": "Communicate with your classmates, teachers, and study groups through Studify's messaging system.",
    "metadata_keywords": "messages, chat, student communication, group chat, direct messaging",
    "og_title": "Messages | Tutor | Studify",
    "og_description": "Stay connected with your classmates and teachers using Studify's instant messaging feature.",
    "page_title": "Messages"
  },
  "TutorNotificationsPage": {
    "metadata_title": "Notifications | Tutor | Studify",
    "metadata_description": "Get real-time updates on assignments, class changes, announcements, and upcoming deadlines.",
    "metadata_keywords": "notifications, updates, alerts, student reminders, academic updates",
    "og_title": "Notifications | Tutor | Studify",
    "og_description": "Stay informed with real-time notifications about your classes, assignments, and exams.",
    "page_title": "Notifications"
  },
  "TutorSettingsPage": {
    "metadata_title": "Settings | Tutor | Studify",
    "metadata_description": "Manage your profile, privacy settings, and learning preferences on Studify.",
    "metadata_keywords": "settings, preferences, profile management, account privacy",
    "og_title": "Settings | Tutor | Studify",
    "og_description": "Customize your Studify experience by managing your account settings and preferences.",
    "page_title": "Settings"
  },
  "TutorStudentPage": {
    "metadata_title": "Student Management | Tutor | Studify",
    "metadata_description": "Access your personalized student dashboard to manage courses, assignments, and progress tracking.",
    "metadata_keywords": "student dashboard, academic management, study progress, courses",
    "og_title": "Student Dashboard | Tutor | Studify",
    "og_description": "Stay organized and improve your learning with Studify's all-in-one student dashboard.",
    "page_title": "Student Dashboard"
  },
  "TutorTeachingPage": {
    "metadata_title": "Teaching Management | Tutor | Studify",
    "metadata_description": "Manage classes, students, and lesson plans effortlessly with Studify's teaching tools.",
    "metadata_keywords": "teaching dashboard, educator tools, class management, lesson planning",
    "og_title": "Teaching Dashboard | Tutor | Studify",
    "og_description": "Simplify teaching and classroom management with Studify's intuitive tools for educators.",
    "page_title": "Teaching Dashboard"
  },
  "TutorAssignmentsExamsPage": {
    "metadata_title": "Assignments & Exams | Tutor | Studify",
    "metadata_description": "Track assignments, exams, deadlines, and submissions in one place with Studify.",
    "metadata_keywords": "assignments, exams, study tracker, deadlines, submissions",
    "og_title": "Assignments & Exams | Tutor | Studify",
    "og_description": "Stay on top of your assignments and exams with Studify's easy-to-use academic tools.",
    "page_title": "Assignments & Exams"
  },
  "TutorCourseContentPage": {
    "metadata_title": "Course Content | Tutor | Studify",
    "metadata_description": "Access study materials, lecture notes, and resources all in one place with Studify.",
    "metadata_keywords": "course content, study materials, lecture notes, learning resources",
    "og_title": "Course Content | Tutor | Studify",
    "og_description": "Learn smarter with Studify by accessing all your study materials and course content in one place.",
    "page_title": "Course Content"
  },
  "TutorSchedulePage": {
    "metadata_title": "Class Schedule | Tutor | Studify",
    "metadata_description": "Plan your day efficiently with Studify's personalized class schedule and reminders.",
    "metadata_keywords": "class schedule, timetable, study plan, academic planning",
    "og_title": "Class Schedule | Tutor | Studify",
    "og_description": "Stay on track with your academic life using Studify's customizable class schedule tools.",
    "page_title": "Class Schedule"
  },
  "TutorClassroomPage": {
    "metadata_title": "Classroom Management | Tutor | Studify",
    "metadata_description": "Manage students, attendance, and classroom activities easily with Studify.",
    "metadata_keywords": "classroom management, student tracking, attendance, educator tools",
    "og_title": "Classroom Management | Tutor | Studify",
    "og_description": "Simplify classroom management with tools designed for teachers and administrators.",
    "page_title": "Classroom Management"
  },
  "TutorCoursesPage": {
    "metadata_title": "Courses Management | Tutor | Studify",
    "metadata_description": "Create, edit, and manage your courses, materials, and student enrollments with Studify.",
    "metadata_keywords": "courses management, course creation, student enrollment, education platform",
    "og_title": "Courses Management | Tutor | Studify",
    "og_description": "Easily manage your courses, materials, and student data with Studify's robust course management tools.",
    "page_title": "Courses Management"
  },
  "CreateCourse": {
    "create_course_button": "Create Course",
    "dialog_title": "Create a new course",
    "dialog_description": "Fill in the details below to create your new course.",
    "title_label": "Title",
    "title_placeholder": "Enter course title",
    "description_label": "Description",
    "description_placeholder": "Enter course description",
    "tags_label": "Tags",
    "tags_placeholder": "e.g., React, Next.js, TypeScript",
    "tags_description": "Separate tags with commas.",
    "public_checkbox_label": "Make course public",
    "cancel_button": "Cancel",
    "submit_button": "Create"
  },
  "CreateCourseLesson": {
    "create_lesson_button": "Create Lesson",
    "dialog_title": "Create a new course lesson",
    "dialog_description": "Fill in the details to add a new lesson.",
    "course_label": "Course",
    "select_course_placeholder": "Select a course",
    "module_label": "Module",
    "select_module_placeholder": "Select a module",
    "title_label": "Lesson Title",
    "title_placeholder": "e.g., Your First Component",
    "kind_label": "Lesson Type",
    "kinds": {
      "video": "Video",
      "live": "Live",
      "document": "Document",
      "assignment": "Assignment",
      "quiz": "Quiz",
      "whiteboard": "Whiteboard"
    },
    "content_url_label": "Content URL",
    "content_url_placeholder": "https://example.com/lesson-content",
    "duration_label": "Duration (seconds)",
    "duration_placeholder": "e.g., 300",
    "duration_description": "Duration of the video or estimated reading time.",
    "cancel_button": "Cancel",
    "submit_button": "Create Lesson",
    "selection_error": "Please select a course and module first."   
  },
  "CreateCourseModule": {
    "create_module_button": "Create Module",
    "dialog_title": "Create a new course module",
    "dialog_description": "Fill in the details to add a new module to a course.",
    "course_label": "Course",
    "select_course_placeholder": "Select a course",
    "title_label": "Module Title",
    "title_placeholder": "e.g., Chapter 1: Introduction",
    "position_label": "Position",
    "position_placeholder": "Enter the module's order",
    "cancel_button": "Cancel",
    "submit_button": "Create Module",
    "course_selection_error": "Please select a course first."
  },
  "TutorDashboardPage": {
    "metadata_title": "Dashboard | Tutor | Studify",
    "metadata_description": "Get an overview of your teaching activities, student progress, and course management with Studify's tutor dashboard.",
    "metadata_keywords": "dashboard, tutor, teaching overview, student progress, course management",
    "og_title": "Dashboard | Tutor | Studify",
    "og_description": "Get an overview of your teaching activities, student progress, and course management with Studify's tutor dashboard.",
    "page_title": "Dashboard"
  }
}<|MERGE_RESOLUTION|>--- conflicted
+++ resolved
@@ -547,6 +547,22 @@
       }
     }
   },
+  "ClassroomDetailPage": {
+    "metadata_title": "Classroom Details",
+    "metadata_description": "Explore the classroom details, posts, and resources.",
+    "metadata_keywords": "classroom,education,learning,resources,posts",
+    "og_title": "Classroom Details - Studify",
+    "og_description": "Discover classroom posts, resources, and more on Studify.",
+    "loading": "Loading...",
+    "default_user_name": "Student",
+    "tabs": {
+      "posts": "Posts",
+      "chat": "Chat",
+      "assignments": "Assignments",
+      "members": "Members",
+      "docs": "Docs"
+    }
+  },
   "JoinCourseDialog": {
     "title": "Join a Course",
     "description": "Enter a course ID or invitation code to join a course",
@@ -554,684 +570,9 @@
       "course_id": "Course ID",
       "invite_code": "Invite Code"
     },
-<<<<<<< HEAD
     "labels": {
       "course_id": "Course ID",
       "invite_code": "Invitation Code"
-=======
-    "JoinCourseDialog": {
-      "title": "Join a Course",
-      "description": "Enter a course ID or invitation code to join a course",
-      "tabs": {
-        "course_id": "Course ID",
-        "invite_code": "Invite Code"
-      },
-      "labels": {
-        "course_id": "Course ID",
-        "invite_code": "Invitation Code"
-      },
-      "placeholders": {
-        "course_id": "Enter course ID",
-        "invite_code": "Enter invitation code"
-      },
-      "helpers": {
-        "course_id": "You can find the course ID in the course URL or ask your instructor",
-        "invite_code": "Enter the invitation code provided by your instructor"
-      },
-      "buttons": {
-        "cancel": "Cancel",
-        "join": "Join Course",
-        "joining": "Joining..."
-      }
-    },
-    "AuthSignInPage": {
-      "metadata_title": "Sign In",
-      "welcome_back": "Welcome back",
-      "sign_in_subtitle": "Sign in to your Studify account",
-      "sign_in_button": "Sign in",
-      "no_account_question": "Don't have an account?",
-      "sign_up_link": "Sign up",
-      "email_label": "Email address",
-      "email_placeholder": "Enter your email",
-      "password_label": "Password",
-      "password_placeholder": "Enter your password"
-    },
-    "AuthStudentSignUpPage": {
-      "metadata_title": "Sign Up",
-      "student_sign_up_title": "Student Sign Up",
-      "student_sign_up_subtitle": "Start your learning journey today",
-      "create_account_button": "Create account",
-      "already_have_account_question": "Already have an account?",
-      "sign_in_link": "Sign in",
-      "full_name_label": "Full Name",
-      "full_name_placeholder": "Enter your full name",
-      "email_label": "Email address",
-      "email_placeholder": "Enter your email",
-      "password_label": "Password",
-      "password_placeholder": "Enter your password",
-      "confirm_password_label": "Confirm Password",
-      "confirm_password_placeholder": "Confirm your password"
-    },
-    "AuthTutorSignUpPage": {
-      "metadata_title": "Tutor Sign Up",
-      "tutor_sign_up_title": "Tutor Sign Up",
-      "tutor_sign_up_subtitle": "Start your teaching journey today",
-      "create_account_button": "Create account",
-      "already_have_account_question": "Already have an account?",
-      "sign_in_link": "Sign in",
-      "full_name_label": "Full Name",
-      "full_name_placeholder": "Enter your full name",
-      "email_label": "Email address",
-      "email_placeholder": "Enter your email",
-      "password_label": "Password",
-      "password_placeholder": "Enter your password",
-      "confirm_password_label": "Confirm Password",
-      "confirm_password_placeholder": "Confirm your password"
-    },
-    "VerifyEmailPage": {
-      "metadata_title": "Verify Email",
-      "title": "Check your email",
-      "description": "We sent a confirmation link to your email. Please confirm your email to continue.",
-      "already_confirmed": "Already confirmed?",
-      "sign_in_link": "Sign in"
-    },
-    "OnboardingStudentStep1Page": {
-      "welcome_title": "Welcome to Studify!",
-      "welcome_description": "Let's get your profile set up. What's your full name?",
-      "full_name_label": "Full Name",
-      "full_name_placeholder": "Enter your full name"
-    },
-    "OnboardingStudentStep2Page": {
-      "personalize_title": "Personalize Your Experience",
-      "learning_goals_description": "What are your main learning goals?",
-      "goal_ace_exams": "Ace my exams",
-      "goal_new_skill": "Learn a new skill",
-      "goal_homework_help": "Get help with homework",
-      "goal_curiosity": "Just curious!"
-    },
-    "OnboardingStudentStep3Page": {
-      "all_set_title": "You're All Set!",
-      "all_set_description": "Thanks for personalizing your experience. You can now start your learning journey.",
-      "preferences_note": "You can change your preferences at any time from your profile settings."
-    },
-    "OnboardingTutorStep1Page": {
-      "welcome_title": "Welcome, Tutor!",
-      "welcome_description": "Let's get your profile set up so you can start teaching.",
-      "full_name_label": "Full Name",
-      "full_name_placeholder": "Enter your full name"
-    },
-    "OnboardingTutorStep2Page": {
-      "expertise_title": "Your Expertise",
-      "expertise_description": "Tell us about your teaching experience and qualifications.",
-      "qualifications_label": "Qualifications",
-      "qualifications_placeholder": "e.g., PhD in Physics, Certified Teacher",
-      "experience_label": "Experience",
-      "experience_placeholder": "Describe your teaching experience."
-    },
-    "OnboardingTutorStep3Page": {
-      "availability_title": "Set Your Availability",
-      "availability_description": "Let students know when you're available to teach.",
-      "hourly_rate_label": "Hourly Rate (USD)",
-      "hourly_rate_placeholder": "e.g., 50",
-      "availability_label": "Availability",
-      "weekdays_label": "Weekdays",
-      "weekends_label": "Weekends",
-      "evenings_label": "Evenings"
-    },
-    "ClassroomAssignmentPage": {
-      "metadata_title": "Assignments - Studify",
-      "metadata_description": "View, submit, and track your assignments with due dates and progress tracking",
-      "metadata_keywords": "assignments,homework,submissions,due dates,education",
-      "og_title": "Assignments - Studify",
-      "og_description": "Manage your assignments and track submission progress"
-    },
-    "ClassroomEnrolledPage": {
-      "metadata_title": "Enrolled Courses - Studify",
-      "metadata_description": "View and manage your enrolled courses, track progress, and access course materials",
-      "metadata_keywords": "enrolled courses,course progress,learning materials,education",
-      "og_title": "Enrolled Courses - Studify",
-      "og_description": "Manage your enrolled courses and track learning progress"
-    },
-    "ClassroomLearningPathPage": {
-      "metadata_title": "Learning Path - Studify",
-      "metadata_description": "Follow your personalized learning path with structured courses and milestones",
-      "metadata_keywords": "learning path,curriculum,milestones,personalized learning,education",
-      "og_title": "Learning Path - Studify",
-      "og_description": "Follow your personalized learning journey with structured milestones"
-    },
-    "ClassroomMeetingPage": {
-      "metadata_title": "Meetings - Studify",
-      "metadata_description": "Join live meetings, view scheduled sessions, and access meeting recordings",
-      "metadata_keywords": "meetings,live sessions,video calls,recordings,education",
-      "og_title": "Meetings - Studify",
-      "og_description": "Join live meetings and access educational sessions"
-    },
-    "ClassroomPage": {
-      "metadata_title": "Classroom - Studify",
-      "metadata_description": "Access your virtual classroom with live sessions, course materials, and interactive learning tools",
-      "metadata_keywords": "classroom,virtual learning,live sessions,course materials,education",
-      "og_title": "Classroom - Studify",
-      "og_description": "Virtual classroom with live sessions and interactive learning"
-    },
-    "CoursesPage": {
-      "metadata_title": "Courses - Studify",
-      "metadata_description": "Explore our comprehensive course catalog with expert instructors and interactive learning materials",
-      "metadata_keywords": "courses,education,learning,online courses,curriculum",
-      "og_title": "Courses - Studify",
-      "og_description": "Comprehensive course catalog with expert instructors"
-    },
-    "MyPage": {
-      "metadata_title": "My - Studify",
-      "metadata_description": "Access your personal dashboard with enrolled courses, progress tracking, and account settings",
-      "metadata_keywords": "personal dashboard,enrolled courses,progress tracking,account settings,education",
-      "og_title": "My - Studify",
-      "og_description": "Course management and personal dashboard",
-      "page_title": "My Page"
-    },
-    "OrderPreviewPage": {
-      "metadata_title": "Order Preview - Studify",
-      "metadata_description": "Preview your order details before proceeding to checkout",
-      "metadata_keywords": "order preview",
-      "og_title": "Order Preview - Studify",
-      "og_description": "checkout and order preview",
-      "page_title": "Order Preview",
-      "item_label": "Item: ",
-      "price_label": "Price: $"
-    },
-    "RootPage": {
-      "metadata_title": "Studify",
-      "metadata_description": "Your personalized learning dashboard with AI-powered recommendations, progress tracking, and community features",
-      "metadata_keywords": "learning,education,AI tutoring,progress tracking,study dashboard",
-      "og_title": "Studify",
-      "og_description": "Personalized Learning, Powered by AI and Real-time Tutoring"
-    },
-    "StudentsPage": {
-      "metadata_title": "Students - Studify",
-      "metadata_description": "Manage student profiles, track progress, and monitor performance in your educational platform",
-      "metadata_keywords": "students,management,education,progress tracking",
-      "og_title": "Students Management - Studify",
-      "og_description": "Manage student profiles, track progress, and monitor performance"
-    },
-    "SuccessPage": {
-      "metadata_title": "Success - Studify",
-      "metadata_description": "Order completed successfully",
-      "metadata_keywords": "order success,payment,checkout,education",
-      "og_title": "Success - Studify",
-      "og_description": "Order completed successfully",
-      "payment_successful_heading": "Payment Successful!"
-    },
-    "TutoringPage": {
-      "metadata_title": "Tutoring - Studify",
-      "metadata_description": "match with expert tutors for personalized learning sessions",
-      "metadata_keywords": "tutoring,personalized learning,expert tutors,education",
-      "og_title": "Tutoring - Studify",
-      "og_description": "tutor matching and personalized learning",
-      "page_title": "Tutoring"
-    },
-    "CommunityPostCard": {
-      "by_prefix": "by ",
-      "view_post_button": "View Post"
-    },
-    "CommunityNewPostForm": {
-      "create_post_title": "Create a new post",
-      "title_placeholder": "Title",
-      "body_placeholder": "What's on your mind?",
-      "post_button": "Post"
-    },
-    "CommunityContent": {
-      "community_header_title": "Community",
-      "community_feed_title": "Community Feed",
-      "error_loading_posts": "Error loading posts. Please try again later."
-    },
-    "CommunityHighlights": {
-      "title": "Learning Community",
-      "subtitle": "Connect, share, and learn together",
-      "create_post_button": "Create Post",
-      "latest_posts_heading": "Latest Posts",
-      "recommended_groups_heading": "Recommended Study Groups",
-      "members_suffix": "members",
-      "join_button": "Join",
-      "new_posts_today_suffix": "new posts today",
-      "explore_groups_button": "Explore All Groups"
-    },
-    "RecommendationPanels": {
-      "loading_recommendations": "Loading recommendations...",
-      "personalized_title": "Personalized for You",
-      "powered_by_ai": "Powered by AI",
-      "tab_continue": "Continue Learning",
-      "tab_mistakes": "Practice from Mistakes",
-      "tab_peers": "Popular Among Peers",
-      "learning_paths_title": "Learning Paths",
-      "label_courses": "Courses:",
-      "label_exercises": "Exercises:",
-      "label_est_time": "Est. Time:",
-      "start_path_button": "Start Path",
-      "live_activity_title": "Live Activity",
-      "currently_studying_title": "Currently Studying",
-      "students_online_now": "Students online now",
-      "new_this_week_title": "New This Week",
-      "fresh_courses_added": "Fresh courses added",
-      "from_your_teacher_title": "From Your Teacher",
-      "recommendations_waiting": "Recommendations waiting",
-      "community_progress_title": "Community & Progress",
-      "recommended_groups_title": "Recommended Study Groups",
-      "join_button": "Join",
-      "weekly_leaderboard_title": "Weekly Leaderboard",
-      "points_suffix": "pts"
-    },
-    "GamificationSection": {
-      "title": "Achievements & Leaderboard",
-      "subtitle": "Compete, achieve, and celebrate your progress",
-      "daily_checkin_title": "Daily Check-in",
-      "daily_checkin_desc_prefix": "Keep your streak alive!",
-      "current_streak": "Current streak: {count} days",
-      "check_in_today_button": "Check In Today",
-      "checked_in_with_xp": "Checked In! +{xp} XP",
-      "this_weeks_progress": "This week's progress",
-      "weekly_leaderboard_title": "Weekly Leaderboard",
-      "points_suffix": "points",
-      "badge_collection_title": "Badge Collection",
-      "progress_label": "Progress",
-      "earned_label": "Earned!",
-      "rarity": {
-        "Common": "Common",
-        "Rare": "Rare",
-        "Epic": "Epic",
-        "Legendary": "Legendary"
-      }
-    },
-    "HomeContent": {
-      "error_title": "Error",
-      "error_fetch_user": "Failed to load user data",
-      "start_learning_title": "Starting Learning Journey",
-      "start_learning_desc": "Redirecting to your personalized learning path...",
-      "explore_courses_title": "Exploring Courses",
-      "explore_courses_desc": "Opening course catalog...",
-      "ai_tutoring_title": "AI Tutoring",
-      "ai_tutoring_desc": "Launching AI assistant...",
-      "study_plan_title": "Study Plan",
-      "study_plan_desc": "Generating personalized study plan...",
-      "create_post_title": "Create Post",
-      "create_post_desc": "Opening post editor...",
-      "join_group_title": "Join Group",
-      "join_group_desc": "Joining study group...",
-      "progress_report_title": "Progress Report",
-      "progress_report_desc": "Opening detailed progress analytics...",
-      "daily_checkin_title": "Daily Check-in",
-      "daily_checkin_desc": "Streak updated! Keep up the great work!",
-      "header_title": "Home",
-      "default_user_name": "Student"
-    },
-    "AIAssistantPreview": {
-      "title": "AI Learning Assistant",
-      "subtitle": "Your personal AI copilot for learning",
-      "feature_upload_title": "Upload & Solve",
-      "feature_upload_desc": "Upload a problem → Get instant step-by-step solution",
-      "feature_upload_preview": "📸 Take a photo of your math problem and get detailed explanations instantly",
-      "feature_mindmap_title": "Mind Map Generator",
-      "feature_mindmap_desc": "Generate a sample learning mind map",
-      "feature_mindmap_preview": "🧠 Create visual learning maps for any topic to enhance understanding",
-      "feature_chat_title": "AI Tutor Chat",
-      "feature_chat_desc": "Ask questions and get personalized explanations",
-      "feature_chat_preview": "💬 Chat with AI tutor for real-time help and clarifications",
-      "drop_image_here": "Drop your problem image here",
-      "subjects": {
-        "Math": "Math",
-        "Physics": "Physics",
-        "Chemistry": "Chemistry",
-        "Biology": "Biology"
-      },
-      "ai_tutor_online": "AI Tutor is online",
-      "ai_tutor_prompt": "\"How can I help you with your studies today?\"",
-      "cta_experience_ai": "Experience AI Tutoring"
-    },
-    "LearningPath": {
-      "title": "Your Customized Learning Journey",
-      "subtitle": "Track your progress and unlock achievements",
-      "overall_progress_title": "Overall Progress",
-      "badge_unlock_hint": "🎉 You're {remaining}% away from unlocking the \"{badge}\" badge!",
-      "milestones_title": "Learning Milestones",
-      "achievements_title": "Achievements",
-      "next_milestone_title": "Next Milestone",
-      "next_milestone_desc": "Complete {count} more lessons to unlock \"{badge}\" badge",
-      "progress_completed_short": "{done}/{total} completed",
-      "cta_generate_study_plan": "Generate My Study Plan"
-    },
-    "LearningReport": {
-      "title": "Smart Learning Report",
-      "subtitle": "AI-powered insights into your learning progress",
-      "weekly_learning_duration_title": "Weekly Learning Duration",
-      "trend_vs_last_week": "+{value}% vs last week",
-      "days": {
-        "Mon": "Mon",
-        "Tue": "Tue",
-        "Wed": "Wed",
-        "Thu": "Thu",
-        "Fri": "Fri",
-        "Sat": "Sat",
-        "Sun": "Sun"
-      },
-      "hours_suffix": "h",
-      "total_this_week": "Total This Week",
-      "daily_average": "Daily Average",
-      "subject_mastery_levels_title": "Subject Mastery Levels",
-      "top_performer_label": "Top Performer",
-      "ai_insight_label": "AI Insight",
-      "ai_insight_text": "Your Biology performance is exceptional! Consider helping peers in study groups. Focus on Chemistry concepts to reach the next mastery level.",
-      "lessons_completed": "Lessons Completed",
-      "streak_days": "Streak Days",
-      "accuracy_rate": "Accuracy Rate",
-      "points_earned": "Points Earned",
-      "cta_view_complete_progress": "View My Complete Progress"
-    },
-    "Sidebar": {
-      "section_home": "Home",
-      "home_label": "Home",
-      "notifications_label": "Notifications",
-      "messages_label": "Messages",
-      "calendar_label": "Calendar",
-      "section_dashboard": "Dashboard",
-      "dashboard_label": "Dashboard",
-      "classroom_label": "Classroom",
-      "enrolled_label": "Enrolled",
-      "assignment_label": "Assignment",
-      "meeting_label": "Meeting",
-      "learning_path_label": "Learning Path",
-      "community_label": "Community",
-      "courses_label": "Courses",
-      "my_courses_label": "My Courses",
-      "documents_label": "Documents",
-      "settings_label": "Settings",
-      "logout_button": "Logout"
-    },
-    "PricingContent": {
-      "monthly": "Monthly",
-      "yearly": "Yearly",
-      "one_time": "One-Time"
-    },
-    "PricingCard": {
-      "custom_price": "Custom",
-      "per_month_suffix": "/month",
-      "current_plan": "Current Plan",
-      "select_plan": "Select Plan"
-    },
-    "PaidContentCard": {
-      "title": "Subscription based, unlimited cat photos",
-      "description": "Create unlimited cat photos.",
-      "generating": "Generating...",
-      "generate_button": "Generate Cat Photo",
-      "img_alt": "meme"
-    },
-    "HeroSection": {
-      "main_title_line1": "Personalized Learning,",
-      "main_title_line2": "Powered by AI and Real-time Tutoring",
-      "subtitle_line1": "Transform your learning journey with AI-powered recommendations,",
-      "subtitle_line2": "live tutoring sessions, and personalized study paths tailored just for you.",
-      "primary_cta": "Start Learning Now",
-      "secondary_cta": "Explore Courses",
-      "feature_recommendations": "AI-Powered Recommendations",
-      "feature_live_tutoring": "Live Tutoring Sessions",
-      "feature_interactive": "Interactive Learning"
-    },
-    "Header": {
-      "default_title": "Classroom",
-      "default_user_name": "Student"
-    },
-    "UserProfile": {
-      "profile": "Profile",
-      "settings": "Settings",
-      "switch_account": "Switch Account",
-      "sign_out": "Sign Out",
-      "signing_out": "Signing out..."
-    },
-    "ClassroomContent": {
-      "error_title": "Error",
-      "error_fetch_user": "Failed to load user data",
-      "default_user_name": "Student",
-      "loading": "Loading...",
-      "welcome": "Welcome to your Classroom, {name}!",
-      "subtitle": "Explore courses, track progress, and enhance your learning experience"
-    },
-    "AssignmentContent": {
-      "error_title": "Error",
-      "error_fetch_user": "Failed to load user data",
-      "header_title": "Assignments",
-      "default_user_name": "Student",
-      "page_title": "My Assignments",
-      "page_subtitle": "Track deadlines, submit work, and review feedback",
-      "stats": {
-        "total_assignments": "Total Assignments"
-      },
-      "tabs": {
-        "pending": "Pending",
-        "submitted": "Submitted",
-        "all": "All"
-      },
-      "status": {
-        "pending": "Pending",
-        "submitted": "Submitted",
-        "overdue": "Overdue",
-        "unknown": "Unknown"
-      },
-      "labels": {
-        "due_at": "Due: {date} at {time}",
-        "points": "Points:",
-        "grade": "Grade:",
-        "submitted_on": "Submitted on:"
-      },
-      "buttons": {
-        "submit_assignment": "Submit Assignment",
-        "view_details": "View Details",
-        "view_submission": "View Submission",
-        "feedback": "Feedback"
-      }
-    },
-    "EnrolledContent": {
-      "error_title": "Error",
-      "error_fetch_courses": "Failed to load your courses. Please try again later.",
-      "header_title": "Enrolled Courses",
-      "default_user_name": "Student",
-      "page_title": "My Classroom",
-      "page_subtitle": "Continue your learning journey and track your progress",
-      "actions": {
-        "join_course": "Join Course"
-      },
-      "tabs": {
-        "enrolled": "Enrolled Courses",
-        "recommended": "Recommended"
-      },
-      "search_placeholder": "Search courses by title or instructor...",
-      "empty": {
-        "title": "No Enrolled Courses",
-        "desc": "You haven't enrolled in any courses yet. Join a course to start learning or check out our recommendations.",
-        "browse_recommended": "Browse Recommended Courses"
-      },
-      "labels": {
-        "progress": "Progress",
-        "lessons_count": "{completed}/{total} lessons",
-        "last_accessed": "Last accessed: {date}",
-        "next_lesson": "Next Lesson:",
-        "due": "Due: {date}"
-      },
-      "buttons": {
-        "continue_learning": "Continue Learning",
-        "view_details": "View Details"
-      },
-      "recommended": {
-        "because": "Recommended because:"
-      },
-      "status": {
-        "on_track": "On Track",
-        "near_completion": "Near Completion",
-        "behind": "Behind Schedule",
-        "unknown": "Unknown"
-      }
-    },
-    "MeetingContent": {
-      "error_title": "Error",
-      "error_fetch_user": "Failed to load user data",
-      "header_title": "Meetings",
-      "default_user_name": "Student",
-      "page_title": "My Meetings",
-      "page_subtitle": "Join live sessions and access recorded meetings",
-      "stats": {
-        "total_meetings": "Total Meetings",
-        "upcoming": "Upcoming",
-        "live_now": "Live Now",
-        "completed": "Completed"
-      },
-      "tabs": {
-        "upcoming": "Upcoming",
-        "live": "Live",
-        "completed": "Completed",
-        "all": "All"
-      },
-      "labels": {
-        "live_badge": "LIVE",
-        "participants": "{current}/{max} participants",
-        "type": "Type:",
-        "instructor": "Instructor:"
-      },
-      "buttons": {
-        "join_live": "Join Live Meeting",
-        "join": "Join Meeting",
-        "add_to_calendar": "Add to Calendar",
-        "watch_recording": "Watch Recording",
-        "download": "Download"
-      },
-      "status": {
-        "upcoming": "Upcoming",
-        "live_now": "Live Now",
-        "completed": "Completed",
-        "unknown": "Unknown"
-      },
-      "toasts": {
-        "join": {
-          "title": "Join Meeting",
-          "desc": "Joining meeting {id}..."
-        },
-        "watch": {
-          "title": "Watch Recording",
-          "desc": "Opening recording for meeting {id}..."
-        }
-      }
-    },
-    "LearningPathContent": {
-      "error_title": "Error",
-      "error_fetch_user": "Failed to load user data",
-      "header_title": "Learning Path",
-      "default_user_name": "Student",
-      "stats": {
-        "overall_progress": "Overall Progress",
-        "completed_milestones": "Completed Milestones",
-        "estimated_duration": "Estimated Duration",
-        "difficulty_level": "Difficulty Level"
-      },
-      "labels": {
-        "learning_path_progress": "Learning Path Progress",
-        "progress": "Progress",
-        "courses": "Courses:",
-        "skills_to_learn": "Skills to Learn:"
-      },
-      "status": {
-        "completed": "Completed",
-        "in_progress": "In Progress",
-        "locked": "Locked",
-        "unknown": "Unknown"
-      },
-      "buttons": {
-        "completed": "Completed",
-        "review": "Review",
-        "continue_learning": "Continue Learning",
-        "view_progress": "View Progress",
-        "locked": "Locked",
-        "preview": "Preview"
-      },
-      "toasts": {
-        "start_milestone_title": "Start Milestone",
-        "start_milestone_desc": "Starting milestone {id}..."
-      }
-    },
-    "TutorAiAssistantPage": {
-      "metadata_title": "AI Assistant | Tutor | Studify",
-      "metadata_description": "Get instant help with your studies using our AI-powered learning assistant.",
-      "metadata_keywords": "AI assistant, study help, homework help, education",
-      "og_title": "AI Assistant | Tutor | Studify",
-      "og_description": "Get instant help with your studies using our AI-powered learning assistant.",
-      "page_title": "AI Learning Assistant"
-    },
-    "TutorCalendarPage": {
-      "metadata_title": "Calendar | Tutor | Studify",
-      "metadata_description": "Organize your classes, assignments, and events with Studify's smart academic calendar.",
-      "metadata_keywords": "calendar, study planner, academic schedule, student organizer",
-      "og_title": "Calendar | Tutor | Studify",
-      "og_description": "Stay on top of your studies with Studify's integrated academic calendar.",
-      "page_title": "Study Calendar"
-    },
-    "TutorInsightsPage": {
-      "metadata_title": "Insights | Tutor | Studify",
-      "metadata_description": "Track your academic performance and gain insights into your learning progress with Studify's analytics tools.",
-      "metadata_keywords": "insights, analytics, study progress, student performance, learning stats",
-      "og_title": "Insights & Analytics | Tutor | Studify",
-      "og_description": "Understand your learning habits and boost your performance using Studify's analytics tools.",
-      "page_title": "Insights & Analytics"
-    },
-    "TutorMessagesPage": {
-      "metadata_title": "Messages | Tutor | Studify",
-      "metadata_description": "Communicate with your classmates, teachers, and study groups through Studify's messaging system.",
-      "metadata_keywords": "messages, chat, student communication, group chat, direct messaging",
-      "og_title": "Messages | Tutor | Studify",
-      "og_description": "Stay connected with your classmates and teachers using Studify's instant messaging feature.",
-      "page_title": "Messages"
-    },
-    "TutorNotificationsPage": {
-      "metadata_title": "Notifications | Tutor | Studify",
-      "metadata_description": "Get real-time updates on assignments, class changes, announcements, and upcoming deadlines.",
-      "metadata_keywords": "notifications, updates, alerts, student reminders, academic updates",
-      "og_title": "Notifications | Tutor | Studify",
-      "og_description": "Stay informed with real-time notifications about your classes, assignments, and exams.",
-      "page_title": "Notifications"
-    },
-    "TutorSettingsPage": {
-      "metadata_title": "Settings | Tutor | Studify",
-      "metadata_description": "Manage your profile, privacy settings, and learning preferences on Studify.",
-      "metadata_keywords": "settings, preferences, profile management, account privacy",
-      "og_title": "Settings | Tutor | Studify",
-      "og_description": "Customize your Studify experience by managing your account settings and preferences.",
-      "page_title": "Settings"
-    },
-    "TutorStudentPage": {
-      "metadata_title": "Student Management | Tutor | Studify",
-      "metadata_description": "Access your personalized student dashboard to manage courses, assignments, and progress tracking.",
-      "metadata_keywords": "student dashboard, academic management, study progress, courses",
-      "og_title": "Student Dashboard | Tutor | Studify",
-      "og_description": "Stay organized and improve your learning with Studify's all-in-one student dashboard.",
-      "page_title": "Student Dashboard"
-    },
-    "TutorTeachingPage": {
-      "metadata_title": "Teaching Management | Tutor | Studify",
-      "metadata_description": "Manage classes, students, and lesson plans effortlessly with Studify's teaching tools.",
-      "metadata_keywords": "teaching dashboard, educator tools, class management, lesson planning",
-      "og_title": "Teaching Dashboard | Tutor | Studify",
-      "og_description": "Simplify teaching and classroom management with Studify's intuitive tools for educators.",
-      "page_title": "Teaching Dashboard"
-    },
-    "TutorAssignmentsExamsPage": {
-      "metadata_title": "Assignments & Exams | Tutor | Studify",
-      "metadata_description": "Track assignments, exams, deadlines, and submissions in one place with Studify.",
-      "metadata_keywords": "assignments, exams, study tracker, deadlines, submissions",
-      "og_title": "Assignments & Exams | Tutor | Studify",
-      "og_description": "Stay on top of your assignments and exams with Studify's easy-to-use academic tools.",
-      "page_title": "Assignments & Exams"
-    },
-    "TutorCourseContentPage": {
-      "metadata_title": "Course Content | Tutor | Studify",
-      "metadata_description": "Access study materials, lecture notes, and resources all in one place with Studify.",
-      "metadata_keywords": "course content, study materials, lecture notes, learning resources",
-      "og_title": "Course Content | Tutor | Studify",
-      "og_description": "Learn smarter with Studify by accessing all your study materials and course content in one place.",
-      "page_title": "Course Content"
->>>>>>> e3732636
     },
     "placeholders": {
       "course_id": "Enter course ID",
@@ -1285,35 +626,9 @@
       "locked": "Locked",
       "preview": "Preview"
     },
-<<<<<<< HEAD
     "toasts": {
       "start_milestone_title": "Start Milestone",
       "start_milestone_desc": "Starting milestone {id}..."
-=======
-    "TutorDashboardPage": {
-      "metadata_title": "Dashboard | Tutor | Studify",
-      "metadata_description": "Get an overview of your teaching activities, student progress, and course management with Studify's tutor dashboard.",
-      "metadata_keywords": "dashboard, tutor, teaching overview, student progress, course management",
-      "og_title": "Dashboard | Tutor | Studify",
-      "og_description": "Get an overview of your teaching activities, student progress, and course management with Studify's tutor dashboard.",
-      "page_title": "Dashboard"
-    },
-    "ClassroomDetailPage": {
-      "metadata_title": "Classroom Details",
-      "metadata_description": "Explore the classroom details, posts, and resources.",
-      "metadata_keywords": "classroom,education,learning,resources,posts",
-      "og_title": "Classroom Details - Studify",
-      "og_description": "Discover classroom posts, resources, and more on Studify.",
-      "loading": "Loading...",
-      "default_user_name": "Student",
-      "tabs": {
-        "posts": "Posts",
-        "chat": "Chat",
-        "assignments": "Assignments",
-        "members": "Members",
-        "docs": "Docs"
-      }
->>>>>>> e3732636
     }
   },
   "TutorAiAssistantPage": {
