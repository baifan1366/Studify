/**
 * Auto-creation flow for classroom and community when course is approved
 */

import { createAdminClient } from "@/utils/supabase/server";

export interface AutoCreationResult {
  success: boolean;
  classroomCreated?: boolean;
  communityCreated?: boolean;
  errors?: string[];
  classroomId?: number;
  communityId?: number;
}

/**
 * Handle auto-creation of classroom and community after course approval
 */
export async function handleCourseApprovalAutoCreation(
  courseId: number,
  courseName: string,
  courseSlug: string,
  _tutorProfileId: number, // Unused but kept for API compatibility
  autoCreateClassroom: boolean,
  autoCreateCommunity: boolean
): Promise<AutoCreationResult> {
  console.log(
    "[AutoCreation] Starting auto-creation flow for course:",
    courseId
  );

  // Validate input parameters
  if (!courseName?.trim()) {
    return {
      success: false,
      classroomCreated: false,
      communityCreated: false,
      errors: ["Course name is required for auto-creation"],
    };
  }

  if (!courseSlug?.trim()) {
    return {
      success: false,
      classroomCreated: false,
      communityCreated: false,
      errors: ["Course slug is required for auto-creation"],
    };
  }

  const result: AutoCreationResult = {
    success: false,
    classroomCreated: false,
    communityCreated: false,
    errors: [],
  };

  const supabase = await createAdminClient();

  // Get the course owner_id from the course table
  const { data: courseData, error: courseError } = await supabase
    .from("course")
    .select("owner_id")
    .eq("id", courseId)
    .single();

  if (courseError || !courseData) {
    return {
      success: false,
      classroomCreated: false,
      communityCreated: false,
      errors: [
        `Failed to get course owner: ${
          courseError?.message || "Course not found"
        }`,
      ],
    };
  }

  const courseOwnerProfileId = courseData.owner_id;
  console.log("[AutoCreation] Course owner profile ID:", courseOwnerProfileId);

  // Get the user_id (UUID) from profiles table for classroom creation
  const { data: profileData, error: profileError } = await supabase
    .from("profiles")
    .select("user_id")
    .eq("id", courseOwnerProfileId)
    .single();

  if (profileError || !profileData) {
    return {
      success: false,
      classroomCreated: false,
      communityCreated: false,
      errors: [
        `Failed to get profile user_id: ${
          profileError?.message || "Profile not found"
        }`,
      ],
    };
  }

  const courseOwnerUserId = profileData.user_id;
  console.log("[AutoCreation] Course owner user UUID:", courseOwnerUserId);

  // Auto-create classroom if requested
  if (autoCreateClassroom) {
    try {
      const classroomResult = await createClassroomForCourse(
        supabase,
        courseName,
        courseSlug,
        courseOwnerUserId,
        courseOwnerProfileId
      );

      if (classroomResult.success) {
        result.classroomCreated = true;
        result.classroomId = classroomResult.classroomId;
        console.log(
          "[AutoCreation] Classroom created successfully:",
          classroomResult.classroomId
        );
      } else {
        result.errors?.push(
          classroomResult.error || "Failed to create classroom"
        );
        console.error(
          "[AutoCreation] Classroom creation failed:",
          classroomResult.error
        );
      }
    } catch (error) {
      const errorMessage =
        error instanceof Error
          ? error.message
          : "Unknown classroom creation error";
      result.errors?.push(errorMessage);
      console.error("[AutoCreation] Classroom creation exception:", error);
    }
  }

  // Auto-create community if requested
  if (autoCreateCommunity) {
    try {
      const communityResult = await createCommunityForCourse(
        supabase,
        courseName,
        courseSlug,
        courseOwnerProfileId
      );

      if (communityResult.success) {
        result.communityCreated = true;
        result.communityId = communityResult.communityId;
        console.log(
          "[AutoCreation] Community created successfully:",
          communityResult.communityId
        );
      } else {
        result.errors?.push(
          communityResult.error || "Failed to create community"
        );
        console.error(
          "[AutoCreation] Community creation failed:",
          communityResult.error
        );
      }
    } catch (error) {
      const errorMessage =
        error instanceof Error
          ? error.message
          : "Unknown community creation error";
      result.errors?.push(errorMessage);
      console.error("[AutoCreation] Community creation exception:", error);
    }
  }

  result.success = result.errors?.length === 0;

  console.log("[AutoCreation] Auto-creation flow completed:", result);
  return result;
}

/**
 * Create classroom for course
 */
async function createClassroomForCourse(
  supabase: any,
  courseName: string,
  courseSlug: string,
  courseOwnerUserId: string,
  courseOwnerProfileId: number
) {
  // Ensure courseName is not empty and provide fallback
  const safeCourseTitle = courseName?.trim() || "Course";
  const classroomName = `${safeCourseTitle} - Classroom`;
  const classroomSlug = `${courseSlug}-classroom`;

  console.log("[AutoCreation] Checking if classroom exists:", {
    name: classroomName,
    slug: classroomSlug,
  });

  // Check if classroom already exists (check by slug for uniqueness)
  const { data: existingClassroom } = await supabase
    .from("classroom")
    .select("id, name")
    .eq("slug", classroomSlug)
    .eq("is_deleted", false)
    .maybeSingle();

  if (existingClassroom) {
    console.log(
      "[AutoCreation] Classroom already exists:",
      existingClassroom.id
    );
    return {
      success: true,
      classroomId: existingClassroom.id,
      error: null,
    };
  }

  // Generate unique class code
  const classCode = generateClassCode();

  // Create classroom with robust content for embedding - ensure no null values
  const classroomDescription = `Classroom for ${safeCourseTitle}. Join this classroom to participate in discussions, activities, and collaborative learning related to the course. This is an interactive learning environment where students can engage with course materials, ask questions, share insights, and connect with peers and instructors.`;

  const { data: classroom, error: classroomError } = await supabase
    .from("classroom")
    .insert({
      name: classroomName,
      description: classroomDescription,
      visibility: "public",
      class_code: classCode,
      slug: classroomSlug,
      owner_id: courseOwnerUserId,
    })
    .select("id")
    .single();

  if (classroomError) {
    console.error("[AutoCreation] Failed to create classroom:", classroomError);
    return {
      success: false,
      error: `Failed to create classroom: ${classroomError.message}`,
    };
  }

<<<<<<< HEAD
  // Add course owner as classroom owner member
=======
  // Add course owner as classroom owner member (using profile ID)
>>>>>>> bbf0fcb5
  const { error: memberError } = await supabase
    .from("classroom_member")
    .insert({
      classroom_id: classroom.id,
<<<<<<< HEAD
      user_id: courseOwnerId, // This is profiles.id (bigint)
=======
      user_id: courseOwnerProfileId,
>>>>>>> bbf0fcb5
      role: "owner",
    });

  if (memberError) {
    console.error(
      "[AutoCreation] Failed to add course owner as classroom member:",
      {
        error: memberError,
        classroomId: classroom.id,
        userId: courseOwnerId,
        userIdType: typeof courseOwnerId,
      }
    );
    // Don't fail the whole process for this
  }

  return {
    success: true,
    classroomId: classroom.id,
    error: null,
  };
}

/**
 * Create community group for course
 */
async function createCommunityForCourse(
  supabase: any,
  courseName: string,
  courseSlug: string,
  courseOwnerId: number
) {
  // Ensure courseName is not empty and provide fallback
  const safeCourseTitle = courseName?.trim() || "Course";
  const communityName = `${safeCourseTitle} - Group`;

  const communitySlug = `${courseSlug}-group`;

  console.log("[AutoCreation] Checking if community exists:", {
    name: communityName,
    slug: communitySlug,
  });

  // Check if community already exists by slug first
  const { data: existingCommunity } = await supabase
    .from("community_group")
    .select("id, name, slug")
    .eq("slug", communitySlug)
    .eq("is_deleted", false)
    .maybeSingle();

  if (existingCommunity) {
    console.log(
      "[AutoCreation] Community already exists:",
      existingCommunity.id,
      "with slug:",
      existingCommunity.slug
    );
    return {
      success: true,
      communityId: existingCommunity.id,
      error: null,
    };
  }

  // Double check by name as well in case slug was different
  const { data: existingByName } = await supabase
    .from("community_group")
    .select("id, name, slug")
    .eq("name", communityName)
    .eq("is_deleted", false)
    .maybeSingle();

  if (existingByName) {
    console.log(
      "[AutoCreation] Community already exists by name:",
      existingByName.id,
      "with slug:",
      existingByName.slug
    );
    return {
      success: true,
      communityId: existingByName.id,
      error: null,
    };
  }

  // Create community group with robust content for embedding - ensure no null values
  const communityDescription = `Discussion group for ${safeCourseTitle}. Connect with other learners, ask questions, share insights, and engage in meaningful discussions about the course content. This community provides a platform for collaborative learning, peer support, knowledge sharing, and building connections with fellow students and educators.`;

  const { data: community, error: communityError } = await supabase
    .from("community_group")
    .insert({
      name: communityName,
      description: communityDescription,
      slug: communitySlug,
      visibility: "public",
      owner_id: courseOwnerId,
    })
    .select("id")
    .single();

  if (communityError) {
    console.error("[AutoCreation] Failed to create community:", communityError);
    return {
      success: false,
      error: `Failed to create community: ${communityError.message}`,
    };
  }

  // Add course owner as community owner member
  const { error: memberError } = await supabase
    .from("community_group_member")
    .insert({
      group_id: community.id,
      user_id: courseOwnerId, // This is profiles.id (bigint)
      role: "owner",
    });

  if (memberError) {
    console.error(
      "[AutoCreation] Failed to add course owner as community member:",
      {
        error: memberError,
        communityId: community.id,
        userId: courseOwnerId,
        userIdType: typeof courseOwnerId,
      }
    );
    // Don't fail the whole process for this
  }

  return {
    success: true,
    communityId: community.id,
    error: null,
  };
}

/**
 * Generate classroom invite code
 */
function generateClassCode(): string {
  const chars = "ABCDEFGHIJKLMNOPQRSTUVWXYZ0123456789";
  let result = "";
  for (let i = 0; i < 8; i++) {
    result += chars.charAt(Math.floor(Math.random() * chars.length));
  }
  return result;
}<|MERGE_RESOLUTION|>--- conflicted
+++ resolved
@@ -249,20 +249,12 @@
     };
   }
 
-<<<<<<< HEAD
   // Add course owner as classroom owner member
-=======
-  // Add course owner as classroom owner member (using profile ID)
->>>>>>> bbf0fcb5
   const { error: memberError } = await supabase
     .from("classroom_member")
     .insert({
       classroom_id: classroom.id,
-<<<<<<< HEAD
-      user_id: courseOwnerId, // This is profiles.id (bigint)
-=======
-      user_id: courseOwnerProfileId,
->>>>>>> bbf0fcb5
+      user_id: courseOwnerUserId, // This is profiles.id (bigint)
       role: "owner",
     });
 
@@ -272,8 +264,8 @@
       {
         error: memberError,
         classroomId: classroom.id,
-        userId: courseOwnerId,
-        userIdType: typeof courseOwnerId,
+        userId: courseOwnerUserId,
+        userIdType: typeof courseOwnerUserId,
       }
     );
     // Don't fail the whole process for this
