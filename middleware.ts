<<<<<<< HEAD
import {NextResponse, NextRequest} from 'next/server';
import createMiddleware from 'next-intl/middleware';
import {routing} from './i18n/routing';

const intlMiddleware = createMiddleware(routing);

export default function middleware(request: NextRequest) {
  const {pathname} = request.nextUrl;

  if (pathname === '/') {
    const url = new URL(`/${routing.defaultLocale}/home`, request.url);
    return NextResponse.redirect(url);
  }

  return intlMiddleware(request);
=======
import { NextResponse, type NextRequest } from "next/server";
import { createServerClient } from "@supabase/ssr";

// 所有受保护的路由前缀
const PROTECTED_ROUTES = ["/home", "/order-preview", "/dashboard"]; // add more if needed

export async function middleware(request: NextRequest) {
  const { pathname } = request.nextUrl;

  // 初始化 supabase 响应对象
  let supabaseResponse = NextResponse.next({ request });

  // 创建 Supabase 客户端
  const supabase = createServerClient(
    process.env.NEXT_PUBLIC_SUPABASE_URL!,
    process.env.NEXT_PUBLIC_SUPABASE_ANON_KEY!,
    {
      cookies: {
        getAll() {
          return request.cookies.getAll();
        },
        setAll(cookiesToSet) {
          cookiesToSet.forEach(({ name, value }) =>
            request.cookies.set(name, value)
          );
          supabaseResponse = NextResponse.next({ request });
          cookiesToSet.forEach(({ name, value, options }) =>
            supabaseResponse.cookies.set(name, value, options)
          );
        },
      },
    }
  );

  // 检查登录状态
  const {
    data: { session },
  } = await supabase.auth.getSession();

  // 检查是否访问受保护路由
  const isProtected = PROTECTED_ROUTES.some((route) =>
    pathname.startsWith(route)
  );

  if (isProtected && !session) {
    return NextResponse.redirect(new URL("/sign-in", request.url));
  }

  // 默认放行
  return supabaseResponse;
>>>>>>> 5121c1f1
}

// 忽略 API、Next.js 内部和静态文件
export const config = {
<<<<<<< HEAD
  matcher: ['/', '/(en|zh)/:path*']
=======
  matcher: ["/((?!api|_next|.*\\..*).*)"],
>>>>>>> 5121c1f1
};<|MERGE_RESOLUTION|>--- conflicted
+++ resolved
@@ -1,33 +1,17 @@
-<<<<<<< HEAD
-import {NextResponse, NextRequest} from 'next/server';
-import createMiddleware from 'next-intl/middleware';
-import {routing} from './i18n/routing';
+import { NextResponse, type NextRequest } from "next/server";
+import createMiddleware from "next-intl/middleware";
+import { createServerClient } from "@supabase/ssr";
+import { routing } from "./i18n/routing";
+
+const PROTECTED_ROUTES = ["/home", "/dashboard"];
 
 const intlMiddleware = createMiddleware(routing);
-
-export default function middleware(request: NextRequest) {
-  const {pathname} = request.nextUrl;
-
-  if (pathname === '/') {
-    const url = new URL(`/${routing.defaultLocale}/home`, request.url);
-    return NextResponse.redirect(url);
-  }
-
-  return intlMiddleware(request);
-=======
-import { NextResponse, type NextRequest } from "next/server";
-import { createServerClient } from "@supabase/ssr";
-
-// 所有受保护的路由前缀
-const PROTECTED_ROUTES = ["/home", "/order-preview", "/dashboard"]; // add more if needed
 
 export async function middleware(request: NextRequest) {
   const { pathname } = request.nextUrl;
 
-  // 初始化 supabase 响应对象
   let supabaseResponse = NextResponse.next({ request });
 
-  // 创建 Supabase 客户端
   const supabase = createServerClient(
     process.env.NEXT_PUBLIC_SUPABASE_URL!,
     process.env.NEXT_PUBLIC_SUPABASE_ANON_KEY!,
@@ -49,12 +33,10 @@
     }
   );
 
-  // 检查登录状态
   const {
     data: { session },
   } = await supabase.auth.getSession();
 
-  // 检查是否访问受保护路由
   const isProtected = PROTECTED_ROUTES.some((route) =>
     pathname.startsWith(route)
   );
@@ -63,16 +45,19 @@
     return NextResponse.redirect(new URL("/sign-in", request.url));
   }
 
-  // 默认放行
-  return supabaseResponse;
->>>>>>> 5121c1f1
+  if (pathname === "/") {
+    const url = new URL(`/${routing.defaultLocale}/home`, request.url);
+    return NextResponse.redirect(url);
+  }
+
+  const intlResponse = intlMiddleware(request);
+  intlResponse.cookies.set(
+    ...supabaseResponse.cookies.getAll().map((cookie) => [cookie.name, cookie.value])
+  );
+
+  return intlResponse;
 }
 
-// 忽略 API、Next.js 内部和静态文件
 export const config = {
-<<<<<<< HEAD
-  matcher: ['/', '/(en|zh)/:path*']
-=======
-  matcher: ["/((?!api|_next|.*\\..*).*)"],
->>>>>>> 5121c1f1
+  matcher: ["/", "/(en|zh)/:path*", "/((?!api|_next|.*\\..*).*)"],
 };