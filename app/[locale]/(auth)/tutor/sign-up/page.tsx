import { AuthForm } from "@/components/auth/auth-form";
import { AuthInput } from "@/components/auth/auth-input";
<<<<<<< HEAD
import { signUpTutor } from "@/app/actions";
=======
import { signUpAction } from "@/app/actions";
import { getTranslations } from 'next-intl/server';
>>>>>>> af8f4d3b

export async function generateMetadata({ params: { locale } }: { params: { locale: string } }) {
  const t = await getTranslations('AuthTutorSignUpPage');
  return {
    title: t('metadata_title'),
  };
}

export default async function SignUpTutorPage({ params: { locale } }: { params: { locale: string } }) {
  const t = await getTranslations('AuthTutorSignUpPage');

  return (
    <AuthForm
<<<<<<< HEAD
      action={signUpTutor}
      title="Tutor Sign Up"
      subtitle="Start your teaching journey today"
      buttonText="Create account"
      footerText="Already have an account?"
      footerLinkText="Sign in"
=======
      action={signUpAction}
      title={t('tutor_sign_up_title')}
      subtitle={t('tutor_sign_up_subtitle')}
      buttonText={t('create_account_button')}
      footerText={t('already_have_account_question')}
      footerLinkText={t('sign_in_link')}
>>>>>>> af8f4d3b
      footerLinkHref="/sign-in"
      locale={locale}
    >
      <AuthInput
        name="fullName"
        label={t('full_name_label')}
        type="text"
        placeholder={t('full_name_placeholder')}
        required
      />
      <AuthInput
        name="email"
        label={t('email_label')}
        type="email"
        placeholder={t('email_placeholder')}
        required
      />
      <AuthInput
        name="password"
        label={t('password_label')}
        type="password"
        placeholder={t('password_placeholder')}
        required
      />
      <AuthInput
        name="confirmPassword"
        label={t('confirm_password_label')}
        type="password"
        placeholder={t('confirm_password_placeholder')}
        required
      />
    </AuthForm>
  );
}<|MERGE_RESOLUTION|>--- conflicted
+++ resolved
@@ -1,11 +1,7 @@
 import { AuthForm } from "@/components/auth/auth-form";
 import { AuthInput } from "@/components/auth/auth-input";
-<<<<<<< HEAD
 import { signUpTutor } from "@/app/actions";
-=======
-import { signUpAction } from "@/app/actions";
 import { getTranslations } from 'next-intl/server';
->>>>>>> af8f4d3b
 
 export async function generateMetadata({ params: { locale } }: { params: { locale: string } }) {
   const t = await getTranslations('AuthTutorSignUpPage');
@@ -19,21 +15,12 @@
 
   return (
     <AuthForm
-<<<<<<< HEAD
       action={signUpTutor}
-      title="Tutor Sign Up"
-      subtitle="Start your teaching journey today"
-      buttonText="Create account"
-      footerText="Already have an account?"
-      footerLinkText="Sign in"
-=======
-      action={signUpAction}
       title={t('tutor_sign_up_title')}
       subtitle={t('tutor_sign_up_subtitle')}
       buttonText={t('create_account_button')}
       footerText={t('already_have_account_question')}
       footerLinkText={t('sign_in_link')}
->>>>>>> af8f4d3b
       footerLinkHref="/sign-in"
       locale={locale}
     >
