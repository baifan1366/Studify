'use client';

import React, { useState, useEffect } from 'react';
import { motion } from 'framer-motion';
import { 
  Play, 
  Pause, 
  SkipBack, 
  SkipForward, 
  Volume2, 
  Maximize, 
  BookOpen, 
  PenTool, 
  Brain, 
  CheckCircle,
  Clock,
  FileText,
  MessageSquare,
  ChevronLeft,
  ChevronRight,
  ChevronDown,
  ChevronUp
} from 'lucide-react';
import { useCourseBySlug } from '@/hooks/course/use-courses';
import { useModuleByCourseId } from '@/hooks/course/use-course-module';
import { useLessonByCourseModuleId, useAllLessonsByCourseId } from '@/hooks/course/use-course-lesson';
import { useCourseProgress, useUpdateProgress } from '@/hooks/course/use-course-progress';
import { useUser } from '@/hooks/profile/use-user';
import { useKnowledgeGraph } from '@/hooks/course/use-knowledge-graph';
import { useQuiz } from '@/hooks/course/use-quiz';
import CourseQuizInterface from './course-quiz-interface';
import CourseKnowledgeGraph from './course-knowledge-graph';
import CourseNoteContent from './course-note-content';
import CourseChapterContent from './course-chapter-content';
import BilibiliVideoPlayer from '@/components/video/bilibili-video-player';
import { useDanmaku } from '@/hooks/video/use-danmaku';
import { useVideoComments } from '@/hooks/video/use-video-comments';
import { Skeleton } from '@/components/ui/skeleton';
import { useToast } from '@/hooks/use-toast';
import { useTranslations } from 'next-intl';
import { Button } from '@/components/ui/button';
import { useAttachment } from '@/hooks/course/use-attachments';
import MegaDocumentPreview from '@/components/attachment/mega-document-preview';

interface CourseLearningContentProps {
  courseSlug: string;
  initialLessonId?: string;
}

// Component for handling module lessons with dedicated hook
interface ModuleLessonsProps {
  courseId: number;
  module: any;
  isExpanded: boolean;
  onToggle: () => void;
  currentLessonId: string | null;
  onLessonClick: (lessonId: string) => void;
  progress: any;
  t: (key: string) => string;
}

function ModuleLessons({ courseId, module, isExpanded, onToggle, currentLessonId, onLessonClick, progress, t }: ModuleLessonsProps) {
  // Fetch lessons for this specific module using dedicated hook
  const { data: moduleLessons, isLoading: lessonsLoading } = useLessonByCourseModuleId(
    courseId,
    module.id
  );

  return (
    <div className="border border-gray-100 dark:border-gray-700 rounded-lg">
      {/* Module Header */}
      <button
        onClick={onToggle}
        className="w-full flex items-center justify-between p-3 text-left hover:bg-gray-50 dark:hover:bg-gray-800 transition-colors rounded-lg"
        aria-label={isExpanded ? t('CourseContent.collapse_module') : t('CourseContent.expand_module')}
      >
        <div className="flex-1 min-w-0">
          <h4 className="font-medium text-gray-900 dark:text-white text-sm leading-tight">{module.title}</h4>
          <p className="text-xs text-gray-500 dark:text-gray-400 mt-1">
            {moduleLessons?.length || 0} {t('CourseContent.module_lessons_count')}
          </p>
        </div>
        {isExpanded ? (
          <ChevronUp size={16} className="text-gray-400 dark:text-gray-500 flex-shrink-0 ml-2" />
        ) : (
          <ChevronDown size={16} className="text-gray-400 dark:text-gray-500 flex-shrink-0 ml-2" />
        )}
      </button>
      
      {/* Module Lessons */}
      {isExpanded && (
        <div className="px-3 pb-2 space-y-1">
          {lessonsLoading ? (
            <div className="py-2 text-xs text-gray-500 dark:text-gray-400 text-center">
              {t('CourseContent.loading_modules')}...
            </div>
          ) : moduleLessons?.length ? (
            moduleLessons.map((lesson: any, index: number) => {
              const progressArray = Array.isArray(progress) ? progress : progress ? [progress] : [];
              const isCompleted = progressArray.some(
                (p: any) => p.lessonId === lesson.id && p.state === 'completed'
              );
              const isActive = currentLessonId === lesson.public_id;
              
              return (
                <button
                  key={lesson.id}
                  onClick={() => onLessonClick(lesson.public_id)}
                  data-lesson-id={lesson.public_id}
                  className={`w-full text-left p-2 rounded-md text-sm transition-all duration-200 group ${
                    isActive
                      ? 'bg-orange-50 dark:bg-orange-900/30 text-orange-700 dark:text-orange-300 border border-orange-200 dark:border-orange-700 shadow-sm'
                      : 'text-gray-700 dark:text-gray-300 hover:bg-gray-50 dark:hover:bg-gray-800 hover:shadow-sm border border-transparent'
              }`}
                >
                  <div className="flex items-start gap-2 mb-1">
                    <CheckCircle 
                      size={14} 
                      className={`flex-shrink-0 mt-0.5 ${
                        isCompleted
                          ? 'text-green-500 dark:text-green-400'
                          : 'text-gray-300 dark:text-gray-600'
                      }`}
                    />
                    <span className="text-xs text-gray-500 dark:text-gray-400 font-mono flex-shrink-0 mt-0.5">
                      {String(index + 1).padStart(2, '0')}
                    </span>
                    <span className="font-medium flex-1 leading-tight">{lesson.title}</span>
                  </div>
                  <div className="flex items-center justify-between text-xs ml-6">
                    <span className="text-gray-500 dark:text-gray-400">
                      {lesson.duration_sec ? Math.ceil(lesson.duration_sec / 60) : 0} {t('CourseContent.lesson_duration')}
                    </span>
                    {isCompleted && (
                      <span className="text-green-600 dark:text-green-400 font-medium">✓</span>
                    )}
                  </div>
                </button>
              );
            })
          ) : (
            <div className="py-2 text-xs text-gray-500 dark:text-gray-400 text-center">
              {t('CourseContent.no_lessons')}
            </div>
          )}
        </div>
      )}
    </div>
  );
}


export default function CourseLearningContent({ courseSlug, initialLessonId }: CourseLearningContentProps) {
  // Use centralized user authentication
  const { data: userData, isLoading: userLoading } = useUser();
  const user = userData || null;
  const t = useTranslations();
  
  // Learning state
  const [currentLessonId, setCurrentLessonId] = useState<string | null>(initialLessonId || null);
  const [activeTab, setActiveTab] = useState<'chapters' | 'notes' | 'quiz' | 'ai'>('chapters');
  const [currentVideoTimestamp, setCurrentVideoTimestamp] = useState(0);
  const [isFullscreen, setIsFullscreen] = useState(false);
  const [playbackSpeed, setPlaybackSpeed] = useState(1);
  const [expandedModules, setExpandedModules] = useState<Set<number>>(new Set());

  const { data: course, isLoading: courseLoading } = useCourseBySlug(courseSlug);
  const { data: courseModules, isLoading: modulesLoading } = useModuleByCourseId(course?.id || 0);
  const { data: progress } = useCourseProgress(courseSlug);
  
  // Use dedicated hook to fetch all lessons from all modules
  const { data: allLessons = [] } = useAllLessonsByCourseId(course?.id || 0, courseModules || []);

  // Get current lesson - define this before hooks that depend on it
  const currentLesson = React.useMemo(() => {
    if (!allLessons || !currentLessonId) return null;
    return allLessons.find(lesson => lesson.public_id === currentLessonId) || null;
  }, [allLessons, currentLessonId]);

  // Now we can safely use currentLesson in other hooks
  const updateProgress = useUpdateProgress();
  const { toast } = useToast();

  // Knowledge Graph and Quiz hooks
  const knowledgeGraph = useKnowledgeGraph({ courseSlug });
  const quiz = useQuiz({ lessonId: currentLesson?.public_id || '' });

  // Video player hooks
  const { addMessage: addDanmaku, messages: danmakuMessages } = useDanmaku({
    maxVisible: 100,
    colors: ['#FFFFFF', '#FF6B6B', '#4ECDC4', '#45B7D1', '#96CEB4', '#FFEAA7', '#DDA0DD', '#98D8C8']
  });

  const { comments, addComment } = useVideoComments({
    videoId: currentLessonId || 'default',
    userId: user?.id
  });

  // Get attachment ID from current lesson attachments (for all types with attachments)
  const attachmentId = React.useMemo(() => {
    if (!currentLesson || !currentLesson.attachments?.length) {
      return null;
    }
    // Use the first attachment ID
    return currentLesson.attachments[0];
  }, [currentLesson]);

  // Fetch attachment data if we have an attachment ID
  const { data: attachment, isLoading: attachmentLoading } = useAttachment(attachmentId);

  // Helper function to toggle module expansion
  const toggleModuleExpansion = (moduleId: number) => {
    setExpandedModules(prev => {
      const newSet = new Set(prev);
      if (newSet.has(moduleId)) {
        newSet.delete(moduleId);
      } else {
        newSet.add(moduleId);
      }
      return newSet;
    });
  };

  // Auto-expand module containing current lesson and set appropriate default tab
  React.useEffect(() => {
    if (currentLessonId && allLessons.length > 0) {
      const currentLesson = allLessons.find(lesson => lesson.public_id === currentLessonId);
      if (currentLesson && currentLesson.moduleId) {
        setExpandedModules(prev => {
          const newSet = new Set(prev);
          newSet.add(currentLesson.moduleId);
          return newSet;
        });
        
        // Set default tab based on lesson type
        setActiveTab(currentLesson.kind === 'video' ? 'chapters' : 'notes');
        
        // Scroll to the selected lesson after a brief delay
        setTimeout(() => {
          const lessonElement = document.querySelector(`[data-lesson-id="${currentLessonId}"]`);
          if (lessonElement) {
            lessonElement.scrollIntoView({ behavior: 'smooth', block: 'nearest' });
          }
        }, 100);
      }
    }
  }, [currentLessonId, allLessons]);

  // Initialize first few modules as expanded
  React.useEffect(() => {
    if (courseModules && courseModules.length > 0 && expandedModules.size === 0) {
      // Expand first 2 modules by default
      const initialExpanded = new Set<number>();
      courseModules.slice(0, 2).forEach(module => {
        initialExpanded.add(module.id);
      });
      setExpandedModules(initialExpanded);
    }
  }, [courseModules]);

  // Set initial lesson if not provided
  useEffect(() => {
    if (!currentLessonId && allLessons.length > 0) {
      setCurrentLessonId(allLessons[0].public_id);
    }
  }, [allLessons, currentLessonId]);
  
  // Keyboard shortcuts
  useEffect(() => {
    const handleKeyPress = (e: KeyboardEvent) => {
      // Only handle shortcuts when not typing in input fields
      if (e.target instanceof HTMLInputElement || e.target instanceof HTMLTextAreaElement) {
        return;
      }

      switch (e.key) {
        case ' ':
          e.preventDefault();
          // Toggle play/pause (would need to be implemented in video player)
          break;
        case 'ArrowLeft':
          e.preventDefault();
          handlePreviousLesson();
          break;
        case 'ArrowRight':
          e.preventDefault();
          handleNextLesson();
          break;
        case 'f':
          e.preventDefault();
          setIsFullscreen(!isFullscreen);
          break;
        case 'c':
          e.preventDefault();
          if (currentLesson?.kind === 'video') {
            setActiveTab('chapters');
          }
          break;
        case 'n':
          e.preventDefault();
          setActiveTab('notes');
          break;
        case 'q':
          e.preventDefault();
          setActiveTab('quiz');
          break;
        case 'a':
          e.preventDefault();
          setActiveTab('ai');
          break;
      }
    };

    window.addEventListener('keydown', handleKeyPress);
    return () => window.removeEventListener('keydown', handleKeyPress);
  }, [currentLessonId, isFullscreen]);

  const handleTimeUpdate = (time: number) => {
    setCurrentVideoTimestamp(time);
    
    // Update progress every 10 seconds
    if (currentLessonId && time % 10 === 0) {
      updateProgress.mutate({
        lessonId: currentLessonId,
        progressPct: Math.min((time / 100) * 100, 100), // Assuming time is in percentage
        timeSpentSec: time
      });
    }
  };

  const handleLessonComplete = () => {
    if (currentLessonId) {
      updateProgress.mutate({
        lessonId: currentLessonId,
        progressPct: 100,
        timeSpentSec: 100 // Full completion
      });
      
      // Check if this completes the entire course
      const progressArray = Array.isArray(progress) ? progress : progress ? [progress] : [];
      const completedCount = progressArray.filter((p: any) => p.state === 'completed').length;
      const isLastLesson = allLessons.findIndex((l: any) => l.public_id === currentLessonId) === allLessons.length - 1;
      
      if (isLastLesson && completedCount === allLessons.length - 1) {
        // Course completed!
        toast({
          title: t('LessonNavigation.course_completed'),
          description: t('LessonNavigation.course_completed_desc'),
        });
      } else {
        toast({
          title: t('LessonNavigation.lesson_completed'),
          description: t('LessonNavigation.lesson_completed_desc'),
        });
      }
    }
  };


  const handlePreviousLesson = () => {
    if (!currentLessonId) return;
    
    const currentIndex = allLessons.findIndex((l: any) => l.public_id === currentLessonId);
    if (currentIndex > 0) {
      const previousLesson = allLessons[currentIndex - 1];
      setCurrentLessonId(previousLesson.public_id);
      
      // Show toast with lesson info
      toast({
        title: t('LessonNavigation.previous_lesson'),
        description: `${previousLesson.moduleTitle} • ${previousLesson.title}`,
        duration: 2000,
      });
    }
  };

  const handleNextLesson = () => {
    if (!currentLessonId) return;
    
    const currentIndex = allLessons.findIndex((l: any) => l.public_id === currentLessonId);
    if (currentIndex < allLessons.length - 1) {
      const nextLesson = allLessons[currentIndex + 1];
      setCurrentLessonId(nextLesson.public_id);
      
      // Show toast with lesson info
      toast({
        title: t('LessonNavigation.next_lesson'),
        description: `${nextLesson.moduleTitle} • ${nextLesson.title}`,
        duration: 2000,
      });
    }
  };

  const handleDanmakuSend = (message: string) => {
    if (currentLessonId) {
      addDanmaku(message, 0.5, {
        color: '#FFFFFF',
        size: 'medium',
        userId: user?.id || 'anonymous',
        username: user?.email?.split('@')[0] || '匿名用户'
      });
    }
  };

  const handleCommentSend = (content: string) => {
    addComment(content);
  };

  if (courseLoading) {
    return (
      <div className="w-full h-full">
        <Skeleton className="w-full h-96" />
      </div>
    );
  }

  if (!course) {
    return (
      <div className="text-center py-20">
        <h1 className="text-4xl font-bold text-gray-900 mb-4">Course Not Found</h1>
        <p className="text-lg text-gray-600">The course you're looking for doesn't exist.</p>
      </div>
    );
  }

  return (
    <div className="w-full">
      {/* Content Display */}
      <div className="mb-6">
        {/* 1. Document/Assignment with MEGA attachment - use MegaDocumentPreview */}
        {(currentLesson?.kind === 'document' || currentLesson?.kind === 'assignment') && attachment?.url ? (
          <MegaDocumentPreview
            attachmentId={attachment.id}
            className="w-full min-h-[400px]"
            showControls={true}
          />
        ) : 
        /* 2. Video with MEGA attachment - use BilibiliVideoPlayer with attachment streaming */
        currentLesson?.kind === 'video' && attachment?.url ? (
<<<<<<< HEAD
          <>
            <VideoPlayer
              attachmentId={attachment.id}
              className="aspect-video mb-4"
            />
            {/* Always show BilibiliVideoPlayer as fallback for video lessons */}
            <BilibiliVideoPlayer
              src={currentLesson.content_url}
              title={currentLesson.title || 'Course Lesson'}
              poster={course?.thumbnail_url || undefined}
              danmakuMessages={danmakuMessages}
              comments={comments}
              onDanmakuSend={handleDanmakuSend}
              onCommentSend={handleCommentSend}
            />
          </>
=======
          <BilibiliVideoPlayer
            attachmentId={attachment.id}
            src={currentLesson.content_url} // Fallback for external videos
            title={currentLesson.title || 'Course Lesson'}
            poster={course?.thumbnail_url || undefined}
            danmakuMessages={danmakuMessages}
            comments={comments}
            onDanmakuSend={handleDanmakuSend}
            onCommentSend={handleCommentSend}
          />
>>>>>>> 0c513cd7
        ) : 
        /* 3. Video with YouTube/external link - use BilibiliVideoPlayer */
        currentLesson?.kind === 'video' && currentLesson?.content_url ? (
          <BilibiliVideoPlayer
            src={currentLesson.content_url}
            title={currentLesson.title || 'Course Lesson'}
            poster={course?.thumbnail_url || undefined}
            danmakuMessages={danmakuMessages}
            comments={comments}
            onDanmakuSend={handleDanmakuSend}
            onCommentSend={handleCommentSend}
          />
        ) : 
        /* Loading states */
        attachmentLoading ? (
          <div className="aspect-video bg-gradient-to-br from-gray-900 to-black flex items-center justify-center rounded-lg">
            <div className="text-center text-white/60">
              <div className="animate-spin rounded-full h-16 w-16 border-4 border-white border-t-transparent mx-auto mb-4"></div>
              <p className="text-xl">Loading {currentLesson?.kind}...</p>
              <p className="text-sm mt-2">{currentLesson?.title}</p>
            </div>
          </div>
        ) : 
        /* Error/fallback states */
        currentLesson?.kind === 'video' && attachmentId && !attachment ? (
          <BilibiliVideoPlayer
            src={currentLesson.content_url} // Fallback to external video
            title={currentLesson.title || 'Course Lesson'}
            poster={course?.thumbnail_url || undefined}
            danmakuMessages={danmakuMessages}
            comments={comments}
            onDanmakuSend={handleDanmakuSend}
            onCommentSend={handleCommentSend}
          />
        ) : currentLesson?.kind === 'video' ? (
          <BilibiliVideoPlayer
            src={currentLesson?.content_url} // May be empty, will show no content state
            title={currentLesson.title || 'Course Lesson'}
            poster={course?.thumbnail_url || undefined}
            danmakuMessages={danmakuMessages}
            comments={comments}
            onDanmakuSend={handleDanmakuSend}
            onCommentSend={handleCommentSend}
          />
        ) : (
          <div className="aspect-video bg-gradient-to-br from-gray-900 to-black flex items-center justify-center rounded-lg">
            <div className="text-center text-white/60">
              <FileText size={64} className="mx-auto mb-4" />
              <p className="text-xl">Content coming soon</p>
              <p className="text-sm mt-2">{currentLesson?.title}</p>
              <p className="text-xs mt-1 opacity-80">
                {currentLesson?.kind ? `${currentLesson.kind} lesson` : 'No content type specified'}
              </p>
            </div>
          </div>
        )}
      </div>

      {/* Lesson Navigation */}
      <div className="flex flex-col sm:flex-row items-center justify-between mb-6 bg-white dark:bg-gray-900 rounded-lg shadow-sm border border-gray-200 dark:border-gray-700 p-3 lg:p-4 gap-3 sm:gap-4">
        <Button
          onClick={handlePreviousLesson}
          disabled={!currentLessonId || allLessons.findIndex((l: any) => l.public_id === currentLessonId) === 0}
        >
          <ChevronLeft size={16} />
          <span className="hidden sm:inline">{t('LessonNavigation.previous_lesson')}</span>
          <span className="sm:hidden">Prev</span>
        </Button>
        
        <div className="text-center flex-1 min-w-0">
          <h2 className="text-base lg:text-lg font-semibold text-gray-900 dark:text-white truncate max-w-full">{currentLesson?.title}</h2>
          {currentLesson?.moduleTitle && (
            <p className="text-xs text-orange-600 dark:text-orange-400 font-medium mb-1">
              {currentLesson.moduleTitle} • {t('LessonNavigation.lesson')} {currentLesson.modulePosition}
            </p>
          )}
          <p className="text-xs sm:text-sm text-gray-600 dark:text-gray-400">
            {t('LessonNavigation.lesson_of', { 
              current: (allLessons.findIndex((l: any) => l.public_id === currentLessonId) + 1), 
              total: allLessons.length 
            })}
          </p>
          <div className="flex flex-col sm:flex-row items-center justify-center gap-2 sm:gap-4 mt-2">
            <div className="text-xs text-gray-500 dark:text-gray-400">
              {t('LessonNavigation.duration', { 
                minutes: currentLesson?.duration_sec ? Math.ceil(currentLesson.duration_sec / 60) : 0 
              })}
            </div>
            {currentLesson && (
              <button
                onClick={handleLessonComplete}
                className="px-3 py-1 bg-green-600 hover:bg-green-700 text-white text-xs rounded-full transition-colors whitespace-nowrap"
              >
                {t('LessonNavigation.mark_complete')}
              </button>
            )}
          </div>
        </div>
        
        <Button
          onClick={handleNextLesson}
          variant="default"
          size="sm"
          disabled={!currentLessonId || allLessons.findIndex((l: any) => l.public_id === currentLessonId) === allLessons.length - 1}
          className="px-3 lg:px-4 py-2 text-xs sm:text-sm whitespace-nowrap"
        >
          <span className="hidden sm:inline">{t('LessonNavigation.next_lesson')}</span>
          <span className="sm:hidden">Next</span>
          <ChevronRight size={16} />
        </Button>
      </div>

      {/* Course Content and Learning Panel */}
      <div className="grid grid-cols-1 xl:grid-cols-4 lg:grid-cols-3 gap-4 lg:gap-6">
        {/* Course Content Sidebar */}
        <div className="xl:col-span-1 lg:col-span-1 bg-white dark:bg-gray-900 rounded-lg shadow-sm border border-gray-200 dark:border-gray-700 p-3 lg:p-4">
          <div className="flex items-center justify-between mb-4">
            <h3 className="text-lg font-semibold text-gray-900 dark:text-white">{t('CourseContent.title')}</h3>
            <div className="text-xs text-gray-500 dark:text-gray-400">
              {(() => {
                const progressArray = Array.isArray(progress) ? progress : progress ? [progress] : [];
                return progressArray.filter((p: any) => p.state === 'completed').length;
              })()} / {allLessons.length} {t('CourseContent.completed_count')}
            </div>
          </div>
          
          {/* Progress Bar */}
          <div className="mb-4">
            <div className="w-full bg-gray-200 dark:bg-gray-700 rounded-full h-2">
              <div 
                className="bg-green-500 dark:bg-green-400 h-2 rounded-full transition-all duration-300"
                style={{ 
                  width: `${(() => {
                    const progressArray = Array.isArray(progress) ? progress : progress ? [progress] : [];
                    const completedCount = progressArray.filter((p: any) => p.state === 'completed').length;
                    return allLessons.length > 0 ? (completedCount / allLessons.length) * 100 : 0;
                  })()}%` 
                }}
              />
            </div>
            <p className="text-xs text-gray-500 dark:text-gray-400 mt-1">
              {(() => {
                const progressArray = Array.isArray(progress) ? progress : progress ? [progress] : [];
                const completedCount = progressArray.filter((p: any) => p.state === 'completed').length;
                return allLessons.length > 0 ? Math.round((completedCount / allLessons.length) * 100) : 0;
              })()}% {t('CourseContent.progress_percentage')}
            </p>
          </div>
          
          {/* Module and Lesson List */}
          <div className="space-y-1 max-h-64 sm:max-h-80 lg:max-h-96 overflow-y-auto scrollbar-thin scrollbar-thumb-gray-300 dark:scrollbar-thumb-gray-600 scrollbar-track-transparent">
            {modulesLoading ? (
              <div className="flex items-center justify-center py-8">
                <div className="text-gray-500 dark:text-gray-400 text-sm">{t('CourseContent.loading_modules')}</div>
              </div>
            ) : courseModules?.length ? (
              courseModules.map((module: any) => (
                <ModuleLessons
                  key={module.id}
                  courseId={course?.id || 0}
                  module={module}
                  isExpanded={expandedModules.has(module.id)}
                  onToggle={() => toggleModuleExpansion(module.id)}
                  currentLessonId={currentLessonId}
                  onLessonClick={setCurrentLessonId}
                  progress={progress}
                  t={t}
                />
              ))
            ) : (
              <div className="text-center py-8">
                <div className="text-gray-500 dark:text-gray-400 text-sm">{t('CourseContent.no_lessons')}</div>
              </div>
            )}
          </div>
        </div>

        {/* Main Learning Panel */}
        <div className="xl:col-span-3 lg:col-span-2 bg-white dark:bg-gray-900 rounded-lg shadow-sm border border-gray-200 dark:border-gray-700">
          {/* Tabs */}
          <div className="flex flex-wrap border-b border-gray-200 dark:border-gray-700">
            {/* Chapters Tab - Only show for video lessons */}
            {currentLesson?.kind === 'video' && (
              <Button
                onClick={() => setActiveTab('chapters')}
                variant="ghost"
                size="sm"
                className={`gap-2 flex items-center px-3 py-2 text-sm border-b-2 border-b-transparent ${
                  activeTab === 'chapters'
                    ? 'text-orange-500'
                    : 'text-gray-600 dark:text-gray-400'
                }`}
              >
                <BookOpen size={16} />
                <span className="hidden sm:inline">Chapters</span>
              </Button>
            )}
            <Button
              onClick={() => setActiveTab('notes')}
              variant="ghost"
              size="sm"
              className={`gap-2 flex items-center px-3 py-2 text-sm border-b-2 border-b-transparent ${
                activeTab === 'notes'
                  ? 'text-orange-500'
                  : 'text-gray-600 dark:text-gray-400'
              }`}
            >
              <PenTool size={16} />
              <span className="hidden sm:inline">Notes</span>
            </Button>
            <Button
              onClick={() => setActiveTab('quiz')}
              variant="ghost"
              size="sm"
              className={`gap-2 flex items-center px-3 py-2 text-sm border-b-2 border-b-transparent ${
                activeTab === 'quiz'
                  ? 'text-orange-500'
                  : 'text-gray-600 dark:text-gray-400'
              }`}
            >
              <FileText size={16} />
              <span className="hidden sm:inline">Quiz</span>
            </Button>
            <Button
              onClick={() => setActiveTab('ai')}
              variant="ghost"
              size="sm"
              className={`gap-2 flex items-center px-3 py-2 text-sm border-b-2 border-b-transparent ${
                activeTab === 'ai'
                  ? 'text-orange-500'
                  : 'text-gray-600 dark:text-gray-400'
              }`}
            >
              <Brain size={16} />
              <span className="hidden sm:inline">AI Assistant</span>
            </Button>
          </div>

          {/* Tab Content */}
          <div className="p-3 lg:p-4 max-h-64 sm:max-h-80 lg:max-h-96 overflow-y-auto">
            {activeTab === 'chapters' && currentLesson?.kind === 'video' && (
              <CourseChapterContent
                currentLessonId={currentLesson?.id}
                currentTimestamp={currentVideoTimestamp}
                onSeekTo={handleTimeUpdate}
              />
            )}
            {activeTab === 'notes' && (
              <CourseNoteContent
                currentLessonId={currentLesson?.id}
                currentTimestamp={currentVideoTimestamp}
                onTimeUpdate={handleTimeUpdate}
                lessonKind={currentLesson?.kind}
              />
            )}

            {activeTab === 'quiz' && currentLessonId && (
              <>
                {quiz.isLoading ? (
                  <div className="flex items-center justify-center py-8">
                    <div className="text-white/60">{t('Quiz.loading')}</div>
                  </div>
                ) : !quiz.questions.length ? (
                  <div className="text-center py-8">
                    <FileText size={48} className="text-white/40 mx-auto mb-4" />
                    <h3 className="text-lg font-semibold text-white mb-2">{t('Quiz.no_quiz_title')}</h3>
                    <p className="text-white/60">
                      {t('Quiz.no_quiz_message')}
                    </p>
                  </div>
                ) : (
                  <CourseQuizInterface
                    lessonId={currentLessonId}
                    questions={quiz.questions}
                    onSubmitAnswer={quiz.handleSubmitAnswer}
                    onQuizComplete={quiz.handleQuizComplete}
                  />
                )}
              </>
            )}

            {activeTab === 'quiz' && !currentLessonId && (
              <div className="text-center py-8">
                <FileText size={48} className="text-gray-400 mx-auto mb-4" />
                <h3 className="text-lg font-semibold text-gray-900 mb-2">{t('Quiz.select_lesson_title')}</h3>
                <p className="text-gray-600">
                  {t('Quiz.select_lesson_message')}
                </p>
              </div>
            )}

            {activeTab === 'ai' && (
              <>
                {knowledgeGraph.isLoading ? (
                  <div className="flex items-center justify-center py-8">
                    <div className="text-white/60">{t('KnowledgeGraph.loading')}</div>
                  </div>
                ) : knowledgeGraph.error || !knowledgeGraph.concepts.length ? (
                  <div className="text-center py-8">
                    <Brain size={48} className="text-purple-400 mx-auto mb-4" />
                    <h3 className="text-lg font-semibold text-white mb-2">{t('KnowledgeGraph.title')}</h3>
                    <p className="text-white/60">
                      {t('KnowledgeGraph.empty_message')}
                    </p>
                  </div>
                ) : (
                  <CourseKnowledgeGraph
                    courseId={courseSlug}
                    concepts={knowledgeGraph.concepts}
                    links={knowledgeGraph.links}
                    onConceptClick={knowledgeGraph.handleConceptClick}
                  />
                )}
              </>
            )}
          </div>
        </div>
      </div>
    </div>
  );
}<|MERGE_RESOLUTION|>--- conflicted
+++ resolved
@@ -437,24 +437,6 @@
         ) : 
         /* 2. Video with MEGA attachment - use BilibiliVideoPlayer with attachment streaming */
         currentLesson?.kind === 'video' && attachment?.url ? (
-<<<<<<< HEAD
-          <>
-            <VideoPlayer
-              attachmentId={attachment.id}
-              className="aspect-video mb-4"
-            />
-            {/* Always show BilibiliVideoPlayer as fallback for video lessons */}
-            <BilibiliVideoPlayer
-              src={currentLesson.content_url}
-              title={currentLesson.title || 'Course Lesson'}
-              poster={course?.thumbnail_url || undefined}
-              danmakuMessages={danmakuMessages}
-              comments={comments}
-              onDanmakuSend={handleDanmakuSend}
-              onCommentSend={handleCommentSend}
-            />
-          </>
-=======
           <BilibiliVideoPlayer
             attachmentId={attachment.id}
             src={currentLesson.content_url} // Fallback for external videos
@@ -465,7 +447,6 @@
             onDanmakuSend={handleDanmakuSend}
             onCommentSend={handleCommentSend}
           />
->>>>>>> 0c513cd7
         ) : 
         /* 3. Video with YouTube/external link - use BilibiliVideoPlayer */
         currentLesson?.kind === 'video' && currentLesson?.content_url ? (
