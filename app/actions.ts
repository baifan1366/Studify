--- conflicted
+++ resolved
@@ -2,12 +2,8 @@
 
 import { supabase } from "@/utils/supabase/server";
 import { redirect } from "next/navigation";
-<<<<<<< HEAD
 import { encodedRedirect } from "@/utils/redirect";
 import { cookies } from "next/headers";
-=======
-import { encodedRedirect, getRedirectUrlFromPath } from "@/utils/redirect";
->>>>>>> 7ee8bf1e
 
 export const signInAction = async (formData: FormData) => {
   const email = formData.get("email") as string;
@@ -24,26 +20,20 @@
     return encodedRedirect("error", `/${locale}/sign-in`, error.message);
   }
 
-<<<<<<< HEAD
   const cookieStore = await cookies();
   const locale = cookieStore.get("next-intl-locale")?.value || "en";
   return redirect(`/${locale}/home`);
-=======
-  const role = data.user?.user_metadata.role;
-  const redirectUrl = getRedirectUrlFromPath(locale, role);
-  return redirect(redirectUrl);
->>>>>>> 7ee8bf1e
 };
 
-export const signUpStudent = signUp.bind(null, 'student');
-export const signUpTutor = signUp.bind(null, 'tutor');
+export const signUpStudent = signUp.bind(null, "student");
+export const signUpTutor = signUp.bind(null, "tutor");
 
-async function signUp(role: 'student' | 'tutor', formData: FormData) {
+async function signUp(role: "student" | "tutor", formData: FormData) {
   const email = formData.get("email") as string;
   const password = formData.get("password") as string;
   const fullName = formData.get("fullName") as string;
-<<<<<<< HEAD
-  const role = formData.get("role") as string;
+  const locale = formData.get("locale") as string;
+
   const client = await supabase();
 
   const cookieStore = await cookies();
@@ -51,11 +41,7 @@
   const url = process.env.VERCEL_URL
     ? `${process.env.VERCEL_URL}/${locale}/home`
     : `http://localhost:3000/${locale}/home`;
-=======
-  const locale = formData.get("locale") as string;
->>>>>>> 7ee8bf1e
 
-  const client = await supabase();
   const { error } = await client.auth.signUp({
     email,
     password,
@@ -66,13 +52,12 @@
 
   if (error) {
     const redirectUrl =
-<<<<<<< HEAD
       role === "tutor" ? `/${locale}/sign-up-tutor` : `/${locale}/sign-up`;
     return encodedRedirect("error", redirectUrl, error.message);
   }
 
   return redirect(`/${locale}/home`);
-};
+}
 
 export const signOutAction = async () => {
   const client = await supabase();
@@ -81,15 +66,4 @@
   const cookieStore = await cookies();
   const locale = cookieStore.get("next-intl-locale")?.value || "en";
   return redirect(`/${locale}/sign-in`);
-};
-=======
-      role === "tutor"
-        ? `/${locale}/tutor/sign-up`
-        : `/${locale}/student/sign-up`;
-    return encodedRedirect("error", redirectUrl, error.message);
-  }
-
-  const redirectUrl = getRedirectUrlFromPath(locale, role);
-  return redirect(redirectUrl);
-}
->>>>>>> 7ee8bf1e
+};