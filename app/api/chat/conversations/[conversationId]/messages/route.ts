import { NextRequest, NextResponse } from 'next/server';
import { createAdminClient } from '@/utils/supabase/server';
import { authorize } from '@/utils/auth/server-guard';

/**
 * Chat Messages API
 * GET /api/chat/conversations/[conversationId]/messages - Get messages for conversation
 * POST /api/chat/conversations/[conversationId]/messages - Send new message
 */

export async function GET(
  request: NextRequest,
  { params }: { params: Promise<{ conversationId: string }> }
) {
  try {
    const { conversationId } = await params;
    
    // Authorize user
    const authResult = await authorize(['student', 'tutor']);
    if (authResult instanceof NextResponse) {
      return authResult;
    }
    
    const userId = authResult.sub;
    const supabase = await createAdminClient();

    // Get user's profile ID
    const { data: profile, error: profileError } = await supabase
      .from('profiles')
      .select('id')
      .eq('user_id', userId)
      .single();

    if (profileError || !profile) {
      return NextResponse.json({ error: 'User profile not found' }, { status: 404 });
    }

    // Parse query parameters
    const url = new URL(request.url);
    const limit = parseInt(url.searchParams.get('limit') || '50');
    const offset = parseInt(url.searchParams.get('offset') || '0');

    // For direct messages, extract participant ID from conversation ID (format: user_123)
    const participantId = parseInt(conversationId.replace('user_', ''));
    
    if (isNaN(participantId)) {
      return NextResponse.json({ error: 'Invalid conversation ID' }, { status: 400 });
    }

    // Get the actual conversation ID from the database
    const { data: conversation, error: convError } = await supabase
      .rpc('create_or_get_conversation', {
        user1_id: profile.id,
        user2_id: participantId
      });

    if (convError || !conversation) {
      console.error('Error getting conversation:', convError);
      return NextResponse.json({ error: 'Conversation not found' }, { status: 404 });
    }

    const actualConversationId = conversation;

<<<<<<< HEAD
    // Fetch messages from direct_messages table with read status and attachments
    // Include deleted messages to show "This message was deleted"
=======
    // First, fetch basic messages without reply_to join to avoid schema cache issues
>>>>>>> 6fdc5985
    const { data: messages, error: messagesError } = await supabase
      .from('direct_messages')
      .select(`
        id,
        content,
        sender_id,
        message_type,
        created_at,
        delivered_at,
        is_edited,
        is_deleted,
        deleted_at,
        attachment_id,
        reply_to_id,
        sender:profiles!direct_messages_sender_id_fkey (
          id,
          display_name,
          avatar_url
        ),
        attachment:chat_attachments!direct_messages_attachment_id_fkey (
          id,
          file_name,
          original_name,
          mime_type,
          size_bytes,
          file_url,
          custom_message
        ),
        read_status:message_read_status (
          user_id,
          read_at
        )
      `)
      .eq('conversation_id', actualConversationId)
      .order('created_at', { ascending: true });

    if (messagesError) {
      console.error('Error fetching messages:', messagesError);
      console.error('Error details:', {
        message: messagesError.message,
        details: messagesError.details,
        hint: messagesError.hint,
        code: messagesError.code
      });
      return NextResponse.json({ 
        error: 'Failed to fetch messages',
        details: messagesError.message 
      }, { status: 500 });
    }

    // Collect unique reply_to_ids for separate query
    const replyToIds = new Set<number>();
    messages?.forEach(msg => {
      if (msg.reply_to_id) {
        replyToIds.add(msg.reply_to_id);
      }
    });

    // Fetch reply_to messages and their senders if any exist
    let replyToMessages: { [key: number]: any } = {};
    let replyToSenderProfiles: { [key: number]: any } = {};
    
    if (replyToIds.size > 0) {
      // First, get the reply_to messages
      const { data: replyMessages, error: replyError } = await supabase
        .from('direct_messages')
        .select(`
          id,
          content,
          is_deleted,
          sender_id
        `)
        .in('id', Array.from(replyToIds));

      if (!replyError && replyMessages) {
        // Store reply messages by ID
        replyMessages.forEach(replyMsg => {
          replyToMessages[replyMsg.id] = replyMsg;
        });

        // Collect unique sender_ids from reply messages
        const replyToSenderIds = new Set<number>();
        replyMessages.forEach(replyMsg => {
          if (replyMsg.sender_id) {
            replyToSenderIds.add(replyMsg.sender_id);
          }
        });

        // Fetch profiles for reply_to senders
        if (replyToSenderIds.size > 0) {
          const { data: profiles, error: profilesError } = await supabase
            .from('profiles')
            .select('id, display_name, avatar_url')
            .in('id', Array.from(replyToSenderIds));

          if (!profilesError && profiles) {
            profiles.forEach(profile => {
              replyToSenderProfiles[profile.id] = profile;
            });
          }
        }
      }
    }

    // Transform messages to match expected format with status
    const transformedMessages = messages?.map(msg => {
      const isFromMe = msg.sender_id === profile.id;
      
      // Determine message status
      let status: 'sending' | 'sent' | 'delivered' | 'read' = 'sent';
      
      if (isFromMe) {
        // For messages sent by current user, check recipient's read status
        const otherUserReadStatus = Array.isArray(msg.read_status) 
          ? msg.read_status.find(rs => rs.user_id === participantId)
          : null;
        
        if (otherUserReadStatus) {
          status = 'read'; // Recipient has read the message
        } else if (msg.delivered_at) {
          status = 'delivered'; // Message delivered but not read
        } else {
          status = 'sent'; // Message sent but not delivered
        }
      } else {
        // For messages received, always show as read (since we're viewing them)
        status = 'read';
      }

      // Process reply_to information with separately fetched data
      let replyTo = undefined;
      if (msg.reply_to_id) {
        const replyToData = replyToMessages[msg.reply_to_id];
        if (replyToData) {
          const senderProfile = replyToSenderProfiles[replyToData.sender_id];
          
          replyTo = {
            id: replyToData.id?.toString(),
            content: replyToData.content,
            isDeleted: replyToData.is_deleted || false,
            senderId: replyToData.sender_id?.toString(),
            senderName: senderProfile?.display_name || 'Unknown User',
            senderAvatar: senderProfile?.avatar_url,
          };
        }
      }

      return {
        id: msg.id.toString(),
        content: msg.content,
        senderId: msg.sender_id.toString(),
        senderName: Array.isArray(msg.sender) 
          ? (msg.sender[0] as any)?.display_name || 'Unknown User'
          : (msg.sender as any)?.display_name || 'Unknown User',
        senderAvatar: Array.isArray(msg.sender) 
          ? (msg.sender[0] as any)?.avatar_url
          : (msg.sender as any)?.avatar_url,
        timestamp: msg.created_at,
        deliveredAt: msg.delivered_at,
        type: msg.message_type || 'text',
        isFromMe,
        status,
        isEdited: msg.is_edited || false,
        isDeleted: msg.is_deleted || false,
        deletedAt: msg.deleted_at,
        attachmentId: msg.attachment_id,
        replyToId: msg.reply_to_id,
        replyTo,
        attachment: msg.attachment ? {
          id: Array.isArray(msg.attachment) ? msg.attachment[0]?.id : (msg.attachment as any)?.id,
          file_name: Array.isArray(msg.attachment) ? msg.attachment[0]?.file_name : (msg.attachment as any)?.file_name,
          original_name: Array.isArray(msg.attachment) ? msg.attachment[0]?.original_name : (msg.attachment as any)?.original_name,
          mime_type: Array.isArray(msg.attachment) ? msg.attachment[0]?.mime_type : (msg.attachment as any)?.mime_type,
          size_bytes: Array.isArray(msg.attachment) ? msg.attachment[0]?.size_bytes : (msg.attachment as any)?.size_bytes,
          file_url: Array.isArray(msg.attachment) ? msg.attachment[0]?.file_url : (msg.attachment as any)?.file_url,
          custom_message: Array.isArray(msg.attachment) ? msg.attachment[0]?.custom_message : (msg.attachment as any)?.custom_message,
        } : undefined,
      };
    }) || [];

    return NextResponse.json({ 
      messages: transformedMessages,
      pagination: {
        total: messages.length,
        limit,
        offset,
        hasMore: false,
      }
    });
  } catch (error) {
    console.error('Error fetching messages:', error);
    return NextResponse.json({ error: 'Internal server error' }, { status: 500 });
  }
}

export async function POST(
  request: NextRequest,
  { params }: { params: Promise<{ conversationId: string }> }
) {
  try {
    const { conversationId } = await params;
    
    // Authorize user
    const authResult = await authorize(['student', 'tutor']);
    if (authResult instanceof NextResponse) {
      return authResult;
    }
    
    const userId = authResult.sub;
    const supabase = await createAdminClient();

    // Get user's profile ID
    const { data: profile, error: profileError } = await supabase
      .from('profiles')
      .select('id, display_name, avatar_url')
      .eq('user_id', userId)
      .single();

    if (profileError || !profile) {
      return NextResponse.json({ error: 'User profile not found' }, { status: 404 });
    }

    const { content, type = 'text', reply_to_id } = await request.json();

    if (!content || !content.trim()) {
      return NextResponse.json({ 
        error: 'Message content is required' 
      }, { status: 400 });
    }

    // For direct messages, extract participant ID from conversationId
    const participantId = conversationId.startsWith('user_') 
      ? parseInt(conversationId.replace('user_', ''))
      : null;

    if (!participantId) {
      return NextResponse.json({ error: 'Invalid conversation ID' }, { status: 400 });
    }

    // Verify participant exists
    const { data: participant, error: participantError } = await supabase
      .from('profiles')
      .select('id, display_name')
      .eq('id', participantId)
      .single();

    if (participantError || !participant) {
      return NextResponse.json({ error: 'Participant not found' }, { status: 404 });
    }

    // Get or create the conversation
    const { data: actualConversationId, error: convError } = await supabase
      .rpc('create_or_get_conversation', {
        user1_id: profile.id,
        user2_id: participantId
      });

    if (convError || !actualConversationId) {
      console.error('Error getting conversation:', convError);
      return NextResponse.json({ error: 'Conversation not found' }, { status: 404 });
    }

    // Validate reply_to_id if provided
    if (reply_to_id) {
      const { data: replyToMessage, error: replyError } = await supabase
        .from('direct_messages')
        .select('id, conversation_id')
        .eq('id', reply_to_id)
        .eq('conversation_id', actualConversationId)
        .single();

      if (replyError || !replyToMessage) {
        return NextResponse.json({ 
          error: 'Reply to message not found or not in this conversation' 
        }, { status: 400 });
      }
    }

    // Insert the message into direct_messages table
    const { data: newMessageData, error: messageError } = await supabase
      .from('direct_messages')
      .insert({
        conversation_id: actualConversationId,
        sender_id: profile.id,
        content,
        message_type: type,
        delivered_at: new Date().toISOString(), // Mark as delivered immediately for demo
        attachment_id: null, // TODO: Handle file attachments
        reply_to_id: reply_to_id || null,
      })
      .select(`
        id,
        content,
        sender_id,
        message_type,
        created_at,
        delivered_at,
        is_edited,
        attachment_id,
        reply_to_id,
        sender:profiles!direct_messages_sender_id_fkey (
          id,
          display_name,
          avatar_url
        )
      `)
      .single();

    if (messageError || !newMessageData) {
      console.error('Error creating message:', messageError);
      return NextResponse.json({ error: 'Failed to send message' }, { status: 500 });
    }

    // Transform the new message to match expected format
    const newMessage = {
      id: newMessageData.id.toString(),
      content: newMessageData.content,
      senderId: newMessageData.sender_id.toString(),
      senderName: (newMessageData.sender as any)?.display_name || 'You',
      senderAvatar: (newMessageData.sender as any)?.avatar_url,
      timestamp: newMessageData.created_at,
      type: newMessageData.message_type || 'text',
      fileName: null,
      fileSize: null,
      isFromMe: true,
      status: 'sent' as const,
      isEdited: false,
      isDeleted: false,
      attachmentId: newMessageData.attachment_id,
      replyToId: newMessageData.reply_to_id,
      replyTo: undefined, // Will be populated by frontend if needed
    };

    return NextResponse.json({ message: newMessage }, { status: 201 });
  } catch (error) {
    console.error('Error sending message:', error);
    return NextResponse.json({ error: 'Internal server error' }, { status: 500 });
  }
}<|MERGE_RESOLUTION|>--- conflicted
+++ resolved
@@ -61,12 +61,7 @@
 
     const actualConversationId = conversation;
 
-<<<<<<< HEAD
-    // Fetch messages from direct_messages table with read status and attachments
-    // Include deleted messages to show "This message was deleted"
-=======
     // First, fetch basic messages without reply_to join to avoid schema cache issues
->>>>>>> 6fdc5985
     const { data: messages, error: messagesError } = await supabase
       .from('direct_messages')
       .select(`
