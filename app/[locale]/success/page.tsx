--- conflicted
+++ resolved
@@ -1,11 +1,7 @@
 import { Metadata } from "next";
 import { getTranslations } from 'next-intl/server';
 
-<<<<<<< HEAD
-export async function generateMetadata({ params: { locale } }: { params: { locale: string } }): Promise<Metadata> {
-=======
 export async function generateMetadata(): Promise<Metadata> {
->>>>>>> 7ee8bf1e
   const t = await getTranslations('SuccessPage');
 
   return {
