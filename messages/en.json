--- conflicted
+++ resolved
@@ -1,39 +1,4 @@
 {
-<<<<<<< HEAD
-    "HomePage": {
-      "title": "Hello world!",
-      "metadata_title": "Home - Studify",
-      "metadata_description": "Your personalized learning dashboard with AI-powered recommendations, progress tracking, and community features",
-      "metadata_keywords": "learning,education,AI tutoring,progress tracking,study dashboard",
-      "og_title": "Home - Studify",
-      "og_description": "Personalized Learning, Powered by AI and Real-time Tutoring"
-    },
-    "JoinCourseDialog": {
-      "title": "Join a Course",
-      "description": "Enter a course ID or invitation code to join a course",
-      "tabs": {
-        "course_id": "Course ID",
-        "invite_code": "Invite Code"
-      }
-    },
-    "labels": {
-      "course_id": "Course ID",
-      "invite_code": "Invitation Code"
-    },
-    "placeholders": {
-      "course_id": "Enter course ID",
-      "invite_code": "Enter invitation code"
-    },
-    "helpers": {
-      "course_id": "You can find the course ID in the course URL or ask your instructor",
-      "invite_code": "Enter the invitation code provided by your instructor"
-    },
-    "buttons": {
-      "cancel": "Cancel",
-      "join": "Join Course",
-      "joining": "Joining..."
-    },
-=======
   "HomePage": {
     "title": "Hello world!",
     "metadata_title": "Home - Studify",
@@ -59,7 +24,6 @@
     "join": "Join Course",
     "joining": "Joining..."
   },
->>>>>>> 01b6b599
   "AuthSignInPage": {
     "metadata_title": "Sign In",
     "welcome_back": "Welcome back",
@@ -597,17 +561,6 @@
         "course_id": "Enter course ID",
         "invite_code": "Enter invitation code"
       },
-<<<<<<< HEAD
-      "labels": {
-        "course_id": "Course ID",
-        "invite_code": "Invitation Code"
-      },
-      "placeholders": {
-        "course_id": "Enter course ID",
-        "invite_code": "Enter invitation code"
-      },
-=======
->>>>>>> 01b6b599
       "helpers": {
         "course_id": "You can find the course ID in the course URL or ask your instructor",
         "invite_code": "Enter the invitation code provided by your instructor"
