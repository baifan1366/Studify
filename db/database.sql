--- conflicted
+++ resolved
@@ -847,7 +847,6 @@
   permission_type text NOT NULL CHECK (permission_type IN ('view', 'attempt', 'edit')),
   granted_by uuid NOT NULL REFERENCES auth.users(id),
   expires_at timestamptz,
-<<<<<<< HEAD
   created_at timestamptz NOT NULL DEFAULT now(),
   UNIQUE(quiz_id, user_id, permission_type)
 );
@@ -858,7 +857,6 @@
   quiz_id bigint NOT NULL REFERENCES community_quiz(id),
   permission_type text NOT NULL CHECK (permission_type IN ('view', 'attempt', 'edit')),
   created_by uuid NOT NULL REFERENCES auth.users(id),
-=======
   created_at timestamptz not null default now(),
 );
 
@@ -872,7 +870,6 @@
   quiz_id bigint not null references community_quiz(id),
   permission_type text not null check (permission_type in ('view', 'attempt', 'edit')),
   created_by uuid not null references auth.users(id),
->>>>>>> 6160afb1bc4036d88dc8cd5c20a76e051631df9a
   expires_at timestamptz,
   max_uses int DEFAULT NULL,
   current_uses int DEFAULT 0,
@@ -1437,7 +1434,6 @@
     updated_at timestamptz NOT NULL DEFAULT now()
 );
 
-<<<<<<< HEAD
 -- Create document_processing_jobs table for QStash async document processing
 CREATE TABLE IF NOT EXISTS document_processing_jobs (
   id TEXT PRIMARY KEY,
@@ -1457,7 +1453,6 @@
   -- Indexes for performance
   CONSTRAINT unique_user_attachment UNIQUE (attachment_id, user_id)
 );
-=======
 -- =================================================
 -- Community Recommendations Database Functions
 -- 社区推荐系统数据库函数
@@ -1784,5 +1779,4 @@
 -- GRANT EXECUTE ON FUNCTION get_post_interaction_stats(bigint[]) TO authenticated;
 -- GRANT EXECUTE ON FUNCTION get_user_hashtag_preferences(bigint, int) TO authenticated;
 -- GRANT EXECUTE ON FUNCTION get_trending_posts(bigint, int, int) TO authenticated;
--- GRANT EXECUTE ON FUNCTION get_group_posts_for_user(bigint, int, int) TO authenticated;
->>>>>>> c3e4d4e4
+-- GRANT EXECUTE ON FUNCTION get_group_posts_for_user(bigint, int, int) TO authenticated;